--- conflicted
+++ resolved
@@ -33,11 +33,7 @@
 import scipy as sp
 
 
-<<<<<<< HEAD
-PUBLIC_API_BASE_URL = "https://api.extended.exchange/public/v1"
-=======
 API_BASE_URL = "https://api.extended.exchange/api"
->>>>>>> 3006418f
 MAX_KLINES_PER_REQUEST = 3000
 OVERLAP_KLINES = 10
 
