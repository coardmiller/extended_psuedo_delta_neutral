"""
BTC-ETH Hedged Long/Short Bot for Extended Exchange

Minimal configuration, data-driven hedge ratio, periodic refresh,
per-leg stop-loss protection.

Usage:
    python main.py
"""
import os
import sys
import json
import time
import signal
import logging
from pathlib import Path
from datetime import datetime, timedelta
from typing import Dict, Any, Tuple, Optional
from dotenv import load_dotenv
from colorama import init, Fore, Style

# Initialize colorama
init(autoreset=True)

# Add parent to path for SDK imports
sys.path.insert(0, str(Path(__file__).parent.parent))

from extended_client import ExtendedClient
import aiohttp
import asyncio
import pandas as pd
import numpy as np
import scipy as sp

from extended_endpoints import iter_candidate_urls

<<<<<<< HEAD

KLINE_PATH_OPTIONS = ("public/v1/klines", "public/v1/kline", "klines", "kline")
KLINE_ENDPOINTS = tuple(iter_candidate_urls(KLINE_PATH_OPTIONS))
=======
API_BASE_URL = "https://api.extended.exchange/api"
>>>>>>> 0fbdc2d6
MAX_KLINES_PER_REQUEST = 3000
OVERLAP_KLINES = 10


async def fetch_klines_batch(session, symbol, interval, start_time, end_time, batch_num):
    """
    Fetch a single batch of klines from Extended API (async).
    """
<<<<<<< HEAD
=======
    url = f"{PUBLIC_API_BASE_URL}/klines"
>>>>>>> 0fbdc2d6
    params = {
        'symbol': symbol,
        'interval': interval,
        'start_time': start_time,
        'end_time': end_time
    }

    last_error: Optional[Exception] = None
    if not KLINE_ENDPOINTS:
        logger.error("  [Batch %s] ERROR: No Extended API kline endpoints configured", batch_num)
        return (batch_num, [])

<<<<<<< HEAD
    for url in KLINE_ENDPOINTS:
        try:
            async with session.get(url, params=params, timeout=30) as response:
                if response.status == 404:
                    last_error = Exception(f"404 from {url}")
                    continue

                response.raise_for_status()
                data = await response.json()
=======
            if isinstance(data, dict) and data.get('success') is False:
                error_msg = data.get('error', 'Unknown error')
                raise Exception(f"API returned error: {error_msg}")

            klines = []
            if isinstance(data, dict):
                klines = data.get('data') or data.get('result') or data.get('klines') or []
            elif isinstance(data, list):
                klines = data

            return (batch_num, klines)
>>>>>>> 0fbdc2d6

                if isinstance(data, dict) and data.get('success') is False:
                    error_msg = data.get('error', 'Unknown error')
                    raise Exception(f"API returned error: {error_msg}")

                klines = []
                if isinstance(data, dict):
                    klines = data.get('data') or data.get('result') or data.get('klines') or []
                elif isinstance(data, list):
                    klines = data

                return (batch_num, klines)

        except Exception as e:  # pragma: no cover - defensive for network issues
            last_error = e
            continue

    logger.error(f"  [Batch {batch_num}] ERROR: {last_error}")
    return (batch_num, [])


async def get_klines(symbol, interval, limit=365):
    """
    Fetch klines from Extended API.
    """
    interval_ms = {'1d': 24 * 60 * 60 * 1000}
    if interval not in interval_ms:
        raise ValueError(f"Invalid interval: {interval}")

    interval_duration_ms = interval_ms[interval]
    end_time = int(time.time() * 1000)
    start_time = end_time - (limit * interval_duration_ms)

    logger.info(f"Fetching {limit} klines for {symbol}...")

    num_batches = (limit + MAX_KLINES_PER_REQUEST - 1) // MAX_KLINES_PER_REQUEST
    batch_ranges = []
    current_start = start_time

    for batch_num in range(num_batches):
        batch_end = min(current_start + (MAX_KLINES_PER_REQUEST * interval_duration_ms), end_time)
        batch_ranges.append((batch_num + 1, current_start, batch_end))
        current_start = batch_end - (OVERLAP_KLINES * interval_duration_ms)

    async with aiohttp.ClientSession() as session:
        tasks = [
            fetch_klines_batch(session, symbol, interval, start, end, batch_num)
            for batch_num, start, end in batch_ranges
        ]
        results = await asyncio.gather(*tasks, return_exceptions=True)

    all_klines = []
    for result in results:
        if isinstance(result, Exception):
            continue
        _, klines = result
        if klines:
            all_klines.extend(klines)

    if not all_klines:
        return pd.DataFrame()

    df = pd.DataFrame(all_klines)
    df = df.rename(columns={'t': 'timestamp', 'c': 'close'})
    df['close'] = pd.to_numeric(df['close'])
    df['datetime'] = pd.to_datetime(df['timestamp'], unit='ms')
    df = df.drop_duplicates(subset=['timestamp'], keep='first')
    df = df.sort_values('timestamp').reset_index(drop=True)
    
    if len(df) > limit:
        df = df.tail(limit).reset_index(drop=True)

    return df[['datetime', 'close']]


# Configure logging
logging.basicConfig(
    level=logging.INFO,
    format='%(asctime)s [%(levelname)s] %(message)s',
    handlers=[
        logging.FileHandler(Path(__file__).parent / "hedge_bot.log"),
        logging.StreamHandler()
    ]
)
logger = logging.getLogger(__name__)


class HedgeBot:
    """BTC-ETH hedged long/short bot."""

    # Symbols (fixed)
    BTC_SYMBOL = "BTC"
    ETH_SYMBOL = "ETH"

    def __init__(self, config_path: Path):
        """Initialize bot with config file."""
        # Load config
        with open(config_path, 'r') as f:
            self.config = json.load(f)

        logger.info(f"{Fore.GREEN}Loaded config: {self.config}")

        # Load environment
        load_dotenv(Path(__file__).parent / ".env")

        account_id = os.getenv("EXTENDED_ACCOUNT_ID")
        api_key = os.getenv("EXTENDED_API_KEY")
        api_secret = os.getenv("EXTENDED_API_SECRET")

        if not all([account_id, api_key, api_secret]):
            raise ValueError("Missing env vars: EXTENDED_ACCOUNT_ID, EXTENDED_API_KEY, EXTENDED_API_SECRET")

        # Initialize client
        self.client = ExtendedClient(
            account_id,
            api_key,
            api_secret,
            slippage_bps=self.get_config("slippage_bps", 50),
            allow_fallback=False
        )
        logger.info(f"{Fore.GREEN}Extended client initialized")

        # Cached hedge ratio
        self._cached_h: Optional[float] = None
        self._h_last_update: float = 0
        logger.info(f"{Fore.GREEN}Hedge ratio calculator based on 365-day returns initialized")

        # State
        self.running = True
        self.next_refresh: Optional[datetime] = None
        self.last_deploy_at: Optional[datetime] = None
        self.stoploss_triggered = False

        # State management
        self.state_file = Path(__file__).parent / "state" / "state.json"
        self.saved_hedge_ratio: Optional[float] = None
        self.saved_btc_qty: Optional[float] = None
        self.saved_eth_qty: Optional[float] = None
        self.reference_account_value: Optional[float] = None
        self._load_state()

        # Restore hedge ratio from state if available
        if self.saved_hedge_ratio is not None:
            self._cached_h = self.saved_hedge_ratio
            self._h_last_update = time.time()
            logger.info(f"{Fore.GREEN}Hedge ratio restored from state: {self._cached_h:.4f}")

        # Register signal handlers
        signal.signal(signal.SIGINT, self._signal_handler)
        signal.signal(signal.SIGTERM, self._signal_handler)

    def _load_state(self):
        """Load bot state from state.json."""
        if not self.state_file.exists():
            logger.info(f"{Fore.YELLOW}No state file found.")
            return

        try:
            with open(self.state_file, 'r') as f:
                state = json.load(f)

            self.last_deploy_at = datetime.fromisoformat(state.get("last_deploy_at"))
            self.next_refresh = datetime.fromisoformat(state.get("next_refresh"))
            self.saved_hedge_ratio = state.get("hedge_ratio")
            self.saved_btc_qty = state.get("btc_qty_target")
            self.saved_eth_qty = state.get("eth_qty_target")
            self.stoploss_triggered = state.get("stoploss_triggered", False)

            # Get reference equity for long-term PnL tracking
            self.reference_account_value = state.get("reference_account_value")
            if self.reference_account_value is None:
                logger.info("Reference account value not found in state, setting it to current equity.")
                self.reference_account_value = self.client.get_equity()
                # Re-save state immediately with the new reference value
                self._save_state(
                    self.saved_btc_qty, 
                    self.saved_eth_qty, 
                    self.saved_hedge_ratio
                )

            logger.info(f"{Fore.GREEN}State loaded: {state}")

        except Exception as e:
            logger.error(f"Failed to load state: {e}")
            # In case of corrupted state, clear it
            self._clear_state()

    def _save_state(self, btc_qty: float, eth_qty: float, hedge_ratio: float):
        """Save bot state to state.json."""
        state = {
            "last_deploy_at": self.last_deploy_at.isoformat() if self.last_deploy_at else None,
            "next_refresh": self.next_refresh.isoformat() if self.next_refresh else None,
            "hedge_ratio": hedge_ratio,
            "btc_qty_target": btc_qty,
            "eth_qty_target": eth_qty,
            "stoploss_triggered": self.stoploss_triggered,
            "reference_account_value": self.reference_account_value,
        }

        try:
            # Ensure state directory exists
            self.state_file.parent.mkdir(parents=True, exist_ok=True)
            with open(self.state_file, 'w') as f:
                json.dump(state, f, indent=4)
            logger.info(f"State saved: {state}")
        except Exception as e:
            logger.error(f"Failed to save state: {e}")

    def _clear_state(self):
        """Clear bot state by deleting state.json."""
        try:
            if self.state_file.exists():
                self.state_file.unlink()
                logger.info("State file deleted.")
        except Exception as e:
            logger.error(f"Failed to clear state: {e}")


    def _signal_handler(self, signum, frame):
        """Handle shutdown signals."""
        logger.info(f"Received signal {signum}, shutting down...")
        self.running = False

    def get_config(self, key: str, default: Any = None) -> Any:
        """Get config value with default."""
        return self.config.get(key, default)

    async def _calculate_new_hedge_ratio(self) -> Optional[float]:
        """Calculates hedge ratio based on 365-day returns."""
        try:
            logger.info("Fetching daily klines for BTC and ETH for the last 365 days...")
            
            btc_klines = await get_klines('BTC', '1d', limit=365)
            eth_klines = await get_klines('ETH', '1d', limit=365)

            if btc_klines.empty or eth_klines.empty:
                logger.error("Could not fetch klines for one or both symbols.")
                return None

            prices = pd.merge(
                btc_klines.rename(columns={'close': 'BTC'}),
                eth_klines.rename(columns={'close': 'ETH'}),
                on='datetime'
            )
            prices = prices.set_index('datetime')

            returns = prices.pct_change().dropna()

            hedge_ratio = (
                sp.stats.pearsonr(returns['BTC'], returns['ETH'])[0]
                * np.std(returns['BTC'])
                / np.std(returns['ETH'])
            )
            
            logger.info(f"Calculated Minimum-Variance Hedge Ratio: {hedge_ratio}")
            return hedge_ratio
        except Exception as e:
            logger.error(f"Error calculating hedge ratio: {e}", exc_info=True)
            return None

    def _get_hedge_ratio(self, force_refresh: bool = False) -> float:
        """
        Get hedge ratio with caching.

        Recalculates if:
        - Never calculated before
        - force_refresh is True
        - Cache is older than 1 hour

        Returns:
            Hedge ratio h
        """
        import time

        # Check if we need to recalculate
        cache_age = time.time() - self._h_last_update
        need_calc = (
            self._cached_h is None or
            force_refresh or
            cache_age > 3600  # 1 hour
        )

        if need_calc:
            logger.info(f"{Fore.CYAN}Calculating hedge ratio using 365-day returns method...")

            try:
                # Run the async calculation
                h = asyncio.run(self._calculate_new_hedge_ratio())

                if h is not None:
                    logger.info(f"{Fore.CYAN}{Style.BRIGHT}{'=' * 25} HEDGE RATIO {'=' * 25}")
                    logger.info(f"{Fore.CYAN}Hedge ratio: h = {Style.BRIGHT}{h:.4f}")

                    # Calculate split
                    btc_pct = 100 / (1 + h)
                    eth_pct = 100 * h / (1 + h)
                    logger.info(f"{Fore.YELLOW}  Portfolio split: {btc_pct:.1f}% BTC / {eth_pct:.1f}% ETH")
                    logger.info(f"{Fore.CYAN}{Style.BRIGHT}{'=' * 64}")

                    self._cached_h = h
                    self._h_last_update = time.time()
                else:
                    raise Exception("Hedge ratio calculation returned None")

            except Exception as e:
                logger.error(f"Hedge ratio calculation failed: {e}", exc_info=True)

                # Use cached or fallback
                if self._cached_h is not None:
                    logger.info(f"{Fore.YELLOW}Using cached hedge ratio: {self._cached_h:.4f}")
                else:
                    self._cached_h = 0.35
                    logger.info(f"{Fore.YELLOW}Using fallback hedge ratio: {self._cached_h:.4f}")

        return self._cached_h

    def compute_targets(self) -> Tuple[float, float]:
        """
        Compute target quantities for BTC and ETH.

        Returns:
            (btc_qty, eth_qty) - positive for long, negative for short
        """
        # Get equity
        equity = self.client.get_equity()
        logger.info(f"{Fore.GREEN}Account equity: ${equity:.2f}")

        # Calculate deployed capital
        capital_pct = self.get_config("capital_pct", 95)
        capital = equity * (capital_pct / 100.0)
        logger.info(f"{Fore.CYAN}Deploying {capital_pct}% of equity: ${capital:.2f}")

        # Apply leverage
        leverage = self.get_config("leverage", 4)
        gross_notional = capital * leverage
        logger.info(f"{Fore.CYAN}Gross notional (with {leverage}x leverage): ${gross_notional:.2f}")

        # Get hedge ratio (use cache if recent, otherwise recalculate)
        h = self._get_hedge_ratio()
        logger.info(f"Hedge ratio: {h:.4f}")

        # Get mark prices
        p_btc = self.client.get_mark_price(self.BTC_SYMBOL)
        p_eth = self.client.get_mark_price(self.ETH_SYMBOL)
        logger.info(f"{Fore.WHITE}Mark prices - BTC: ${p_btc:.2f}, ETH: ${p_eth:.2f}")

        # Calculate notionals
        # N_btc = gross / (1 + h)
        # N_eth = h * N_btc
        n_btc_usd = gross_notional / (1.0 + h)
        n_eth_usd = h * n_btc_usd

        logger.info(f"{Fore.YELLOW}Target notionals - BTC: ${n_btc_usd:.2f}, ETH: ${n_eth_usd:.2f}")

        # Convert to quantities
        q_btc = n_btc_usd / p_btc
        q_eth = n_eth_usd / p_eth

        # Round to lot sizes
        q_btc = self.client.round_quantity(q_btc, self.BTC_SYMBOL)
        q_eth = self.client.round_quantity(q_eth, self.ETH_SYMBOL)

        logger.info(f"{Fore.YELLOW}Target quantities - BTC: {q_btc:.4f}, ETH: {q_eth:.4f}")

        # Check margin health (simple check: ensure notionals don't exceed max)
        max_leverage_btc = self.client.get_max_leverage(self.BTC_SYMBOL)
        max_leverage_eth = self.client.get_max_leverage(self.ETH_SYMBOL)

        required_margin_btc = (q_btc * p_btc) / max_leverage_btc
        required_margin_eth = (q_eth * p_eth) / max_leverage_eth
        total_required_margin = required_margin_btc + required_margin_eth

        if total_required_margin > equity:
            # Scale down proportionally
            scale = equity / total_required_margin * 0.95  # 5% safety margin
            q_btc *= scale
            q_eth *= scale

            q_btc = self.client.round_quantity(q_btc, self.BTC_SYMBOL)
            q_eth = self.client.round_quantity(q_eth, self.ETH_SYMBOL)

            logger.warning(f"Scaled down positions for margin health: BTC={q_btc:.4f}, ETH={q_eth:.4f}")

        return q_btc, q_eth

    def _positions_match_targets(
        self,
        pos_btc: Dict[str, Any],
        pos_eth: Dict[str, Any],
        target_btc_qty: float,
        target_eth_qty: float,
        tolerance_pct: float = 0.05
    ) -> bool:
        """
        Determine whether current positions already match desired targets.

        Args:
            pos_btc: Current BTC position dict.
            pos_eth: Current ETH position dict.
            target_btc_qty: Target BTC quantity (positive for long).
            target_eth_qty: Target ETH quantity (positive notion for short leg).
            tolerance_pct: Relative tolerance allowed between current and target quantities.

        Returns:
            True if positions align with targets (within tolerance), False otherwise.
        """
        logger.info("Checking if positions match targets...")
        expected_btc_qty = float(target_btc_qty)
        expected_eth_qty = -float(target_eth_qty)
        logger.info(f"{Fore.CYAN}Target quantities: BTC={expected_btc_qty:.4f}, ETH={expected_eth_qty:.4f}")
        logger.info(f"{Fore.WHITE}Actual positions:  BTC={pos_btc.get('qty', 0.0):.4f}, ETH={pos_eth.get('qty', 0.0):.4f}")


        if pos_btc.get("qty", 0.0) == 0 and pos_eth.get("qty", 0.0) == 0:
            return False # Not aligned if targets are non-zero

        # Require proper directionality (long BTC, short ETH)
        if expected_btc_qty <= 0 or expected_eth_qty >= 0:
            logger.warning("Target directionality is incorrect.")
            return False
        if pos_btc.get("qty", 0.0) < 0 or pos_eth.get("qty", 0.0) > 0:
            logger.warning("Actual position directionality is incorrect.")
            return False

        try:
            lot_btc = abs(float(self.client.get_lot_size(self.BTC_SYMBOL)))
        except (TypeError, ValueError):
            lot_btc = 0.0
        try:
            lot_eth = abs(float(self.client.get_lot_size(self.ETH_SYMBOL)))
        except (TypeError, ValueError):
            lot_eth = 0.0

        lot_btc = lot_btc if lot_btc > 0 else 0.0001
        lot_eth = lot_eth if lot_eth > 0 else 0.001

        def matches(actual: float, expected: float, lot_size: float, symbol: str) -> bool:
            if expected == 0:
                match = abs(actual) <= lot_size
                logger.info(f"[{symbol}] Match check (expected is 0): actual={actual:.4f}, lot_size={lot_size:.4f} -> {match}")
                return match

            diff = abs(actual - expected)
            threshold = max(lot_size, abs(expected) * tolerance_pct)
            match = diff <= threshold
            logger.info(f"[{symbol}] Match check: actual={actual:.4f}, expected={expected:.4f}, diff={diff:.4f}, threshold={threshold:.4f} -> {match}")
            return match

        btc_ok = matches(float(pos_btc.get("qty", 0.0)), expected_btc_qty, lot_btc, self.BTC_SYMBOL)
        eth_ok = matches(float(pos_eth.get("qty", 0.0)), expected_eth_qty, lot_eth, self.ETH_SYMBOL)

        result = btc_ok and eth_ok
        logger.info(f"Positions match targets: {result} (BTC: {btc_ok}, ETH: {eth_ok})")
        return result

    def _infer_position_open_time(self, *positions: Dict[str, Any]) -> Optional[datetime]:
        """
        Infer the earliest open timestamp from provided positions.

        Args:
            positions: Position dicts that may contain 'opened_at' (seconds since epoch).

        Returns:
            datetime of earliest open if available, otherwise None.
        """
        timestamps = []
        for pos in positions:
            raw = pos.get("opened_at")
            if raw is None:
                continue
            try:
                ts = float(raw)
                if ts > 1e12:  # protect against ms
                    ts = ts / 1000.0
                timestamps.append(datetime.fromtimestamp(ts))
            except Exception:
                continue

        if timestamps:
            return min(timestamps)
        return None

    def market_simple(
        self,
        symbol: str,
        side: str,  # "buy" or "sell"
        quantity: float,
        reduce_only: bool = False
    ):
        """
        Execute a market order.
        Args:
            symbol: Trading symbol
            side: "buy" or "sell"
            quantity: Quantity to trade
            reduce_only: Reduce-only flag
        """
        if quantity <= 0:
            logger.warning(f"Skipping {side} {symbol}: quantity={quantity}")
            return

        logger.info(f"Placing {side} market order for {quantity:.4f} {symbol} (reduce_only={reduce_only})")

        try:
            # Place market order
            order_id = self.client.place_market_order(
                symbol=symbol,
                side=side,
                quantity=quantity,
                reduce_only=reduce_only
            )

            logger.info(f"Market order placed: {order_id}")

        except Exception as e:
            logger.error(f"Failed to execute market order: {e}")

    def open_pair(self, targets: Optional[Tuple[float, float]] = None):
        """Open BTC long and ETH short positions."""
        logger.info(f"{Fore.CYAN}{'=' * 60}")
        logger.info(f"{Fore.CYAN}OPENING PAIR POSITIONS")
        logger.info(f"{Fore.CYAN}{'=' * 60}")

        try:
            # Compute targets
            if targets is None:
                if self.saved_btc_qty is not None and self.saved_eth_qty is not None:
                    q_btc, q_eth = self.saved_btc_qty, self.saved_eth_qty
                else:
                    q_btc, q_eth = self.compute_targets()
            else:
                q_btc, q_eth = targets

            q_btc = float(q_btc)
            q_eth = float(q_eth)

            # Open BTC long
            logger.info(f"{Fore.GREEN}Opening BTC long: {q_btc:.4f} {self.BTC_SYMBOL}")
            btc_order_id = self.client.place_market_order(self.BTC_SYMBOL, "buy", q_btc, reduce_only=False)
            logger.info(f"BTC long order placed: {btc_order_id}")

            # Small delay between orders
            time.sleep(0.5)

            # Open ETH short
            logger.info(f"{Fore.RED}Opening ETH short: {q_eth:.4f} {self.ETH_SYMBOL}")
            eth_order_id = self.client.place_market_order(self.ETH_SYMBOL, "sell", q_eth, reduce_only=False)
            logger.info(f"ETH short order placed: {eth_order_id}")


            logger.info("Pair positions opened")
            self.last_deploy_at = datetime.now()
            if self.reference_account_value is None:
                self.reference_account_value = self.client.get_equity()
            refresh_hours = self.get_config("refresh_hours", 8)
            self.next_refresh = self.last_deploy_at + timedelta(hours=refresh_hours)
            self._save_state(q_btc, q_eth, self._get_hedge_ratio())

        except Exception as e:
            logger.error(f"Failed to open pair: {e}")

    def close_pair(self):
        """Close BTC and ETH positions."""
        logger.info(f"{Fore.CYAN}{'=' * 60}")
        logger.info(f"{Fore.CYAN}CLOSING PAIR POSITIONS")
        logger.info(f"{Fore.CYAN}{'=' * 60}")

        try:
            # Get current positions
            pos_btc = self.client.get_position(self.BTC_SYMBOL)
            pos_eth = self.client.get_position(self.ETH_SYMBOL)

            logger.info(f"Current positions - BTC: {pos_btc['qty']:.4f}, ETH: {pos_eth['qty']:.4f}")

            # Close BTC position (if long)
            if pos_btc['qty'] > 0:
                logger.info(f"{Fore.RED}Closing BTC long: {pos_btc['qty']:.4f} {self.BTC_SYMBOL}")
                btc_order_id = self.client.place_market_order(self.BTC_SYMBOL, "sell", pos_btc['qty'], reduce_only=True)
                logger.info(f"BTC close order placed: {btc_order_id}")


            # Small delay
            time.sleep(0.5)

            # Close ETH position (if short)
            if pos_eth['qty'] < 0:
                logger.info(f"{Fore.GREEN}Closing ETH short: {abs(pos_eth['qty']):.4f} {self.ETH_SYMBOL}")
                eth_order_id = self.client.place_market_order(self.ETH_SYMBOL, "buy", abs(pos_eth['qty']), reduce_only=True)
                logger.info(f"ETH close order placed: {eth_order_id}")

            logger.info("Pair positions closed")
            self._clear_state()

        except Exception as e:
            logger.error(f"Failed to close pair: {e}")

    def check_stoploss(self) -> bool:
        """
        Check if stop-loss is triggered on either leg.

        Returns:
            True if stop-loss triggered, False otherwise
        """
        stoploss_pct = self.get_config("stoploss_pct", 5) / 100.0

        try:
            # Check BTC position
            pos_btc = self.client.get_position(self.BTC_SYMBOL)
            if pos_btc['notional'] > 0:
                pnl_pct_btc = pos_btc['unrealized_pnl'] / pos_btc['notional']
                if pnl_pct_btc <= -stoploss_pct:
                    logger.warning(f"{Fore.RED}⚠️  STOP-LOSS TRIGGERED on BTC: PnL {pnl_pct_btc*100:.2f}%")
                    return True

            # Check ETH position
            pos_eth = self.client.get_position(self.ETH_SYMBOL)
            if pos_eth['notional'] > 0:
                pnl_pct_eth = pos_eth['unrealized_pnl'] / pos_eth['notional']
                if pnl_pct_eth <= -stoploss_pct:
                    logger.warning(f"{Fore.RED}⚠️  STOP-LOSS TRIGGERED on ETH: PnL {pnl_pct_eth*100:.2f}%")
                    return True

            return False

        except Exception as e:
            logger.error(f"Failed to check stop-loss: {e}")
            return False

    def reconcile_and_update_state(self):
        """
        Reconcile current positions to new targets by closing all and reopening.
        """
        logger.info("Reconciling positions: closing all and reopening with new targets.")
        try:
            # Close all existing positions to ensure a clean slate
            self.close_pair()
            time.sleep(2)  # Give time for orders to process

            # Open new positions with freshly computed targets
            self.open_pair()

            logger.info("Reconciliation complete. New positions opened.")

        except Exception as e:
            logger.error(f"Failed to reconcile positions: {e}", exc_info=True)

    def print_status(self):
        """Print current status."""
        try:
            equity = self.client.get_equity()
            pos_btc = self.client.get_position(self.BTC_SYMBOL)
            pos_eth = self.client.get_position(self.ETH_SYMBOL)

            total_pnl = pos_btc['unrealized_pnl'] + pos_eth['unrealized_pnl']
            pnl_color = Fore.GREEN if total_pnl >= 0 else Fore.RED
            btc_pnl_color = Fore.GREEN if pos_btc['unrealized_pnl'] >= 0 else Fore.RED
            eth_pnl_color = Fore.GREEN if pos_eth['unrealized_pnl'] >= 0 else Fore.RED

            logger.info(f"{Fore.MAGENTA}{'-' * 60}")
            logger.info(f"{Fore.YELLOW}Equity: ${equity:.2f} | Total PnL for current position: {pnl_color}${total_pnl:.2f}")
            
            if self._cached_h is not None:
                logger.info(f"{Fore.CYAN}Hedge Ratio: {self._cached_h:.4f}")
                # Calculate and show split
                btc_pct = 100 / (1 + self._cached_h)
                eth_pct = 100 * self._cached_h / (1 + self._cached_h)
                logger.info(f"{Fore.YELLOW}  Portfolio split: {btc_pct:.1f}% BTC / {eth_pct:.1f}% ETH")

            if self.reference_account_value is not None and self.reference_account_value > 0:
                long_term_pnl = equity - self.reference_account_value
                long_term_pnl_pct = (long_term_pnl / self.reference_account_value) * 100
                long_term_pnl_color = Fore.GREEN if long_term_pnl >= 0 else Fore.RED
                logger.info(f"Long-term PnL: {long_term_pnl_color}${long_term_pnl:.2f} ({long_term_pnl_pct:+.2f}%)" f"{Style.RESET_ALL} | Reference Equity: ${self.reference_account_value:.2f}")

            logger.info(f"BTC: {pos_btc['qty']:.4f} @ ${pos_btc['entry_price']:.2f} | PnL: {btc_pnl_color}${pos_btc['unrealized_pnl']:.2f}")
            logger.info(f"ETH: {pos_eth['qty']:.4f} @ ${pos_eth['entry_price']:.2f} | PnL: {eth_pnl_color}${pos_eth['unrealized_pnl']:.2f}")

            if self.next_refresh:
                time_to_refresh = (self.next_refresh - datetime.now()).total_seconds() / 60
                logger.info(f"{Fore.CYAN}Next refresh in: {time_to_refresh:.1f} minutes")

            if self.stoploss_triggered:
                logger.info(f"{Fore.RED}⚠️  STOP-LOSS ACTIVE - Waiting for next refresh")

            logger.info(f"{Fore.MAGENTA}{'-' * 60}")

        except Exception as e:
            logger.error(f"Failed to print status: {e}")

    def run(self):
        """Main bot loop."""
        logger.info(f"{Fore.BLUE}{'=' * 60}")
        logger.info(f"{Fore.BLUE}BTC-ETH HEDGE BOT STARTING")
        logger.info(f"{Fore.BLUE}{'=' * 60}")

        # Get hedge ratio on startup before doing anything else
        logger.info("Calculating initial hedge ratio...")
        self._get_hedge_ratio(force_refresh=True)

        # Cancel all orders on startup
        logger.info("Cancelling all open orders...")
        self.client.cancel_all_orders()
        time.sleep(1)

        # Check for existing positions and state
        pos_btc = self.client.get_position(self.BTC_SYMBOL)
        pos_eth = self.client.get_position(self.ETH_SYMBOL)

        # Scenario 1: State file exists
        if self.saved_btc_qty is not None and self.saved_eth_qty is not None:
            logger.info("Saved state found. Checking alignment against saved targets.")
            if self._positions_match_targets(pos_btc, pos_eth, self.saved_btc_qty, self.saved_eth_qty):
                logger.info(f"{Fore.GREEN}Positions align with saved state. Resuming operation.")
            else:
                logger.warning(f"{Fore.YELLOW}Positions do NOT align with saved state. Reconciling.")
                self.reconcile_and_update_state()
        
        # Scenario 2: No state file
        else:
            logger.info("No state file found.")
            if pos_btc['qty'] != 0 or pos_eth['qty'] != 0:
                logger.warning(f"{Fore.YELLOW}Orphan positions found without a state file. Reconciling.")
                self.reconcile_and_update_state()
            else:
                logger.info("No existing positions or state. Opening initial pair.")
                self.open_pair()

        # Print initial status
        self.print_status()

        # Main loop
        last_status_print = time.time()
        status_interval = self.get_config("status_interval_seconds", 60)

        while self.running:

            try:
                # Check stop-loss
                if not self.stoploss_triggered and self.check_stoploss():
                    logger.warning(f"{Fore.RED}🛑 STOP-LOSS TRIGGERED - Closing all positions")
                    self.close_pair()
                    self.stoploss_triggered = True
                    logger.info(f"Waiting until next refresh at {self.next_refresh}")

                # Check refresh time
                if self.next_refresh and datetime.now() >= self.next_refresh:
                    logger.info(f"{Fore.CYAN}⏰ Refresh time reached")

                    # Close existing positions
                    self.close_pair()
                    time.sleep(2)

                    # Reset stop-loss flag
                    self.stoploss_triggered = False

                    # Refresh hedge ratio (force recalculation)
                    self._get_hedge_ratio(force_refresh=True)

                    # Open new positions
                    target_btc_qty, target_eth_qty = self.compute_targets()
                    self.open_pair(targets=(target_btc_qty, target_eth_qty))

                    # Schedule next refresh
                    refresh_hours = self.get_config("refresh_hours", 8)
                    if self.last_deploy_at is not None:
                        self.next_refresh = self.last_deploy_at + timedelta(hours=refresh_hours)
                    else:
                        self.next_refresh = datetime.now() + timedelta(hours=refresh_hours)
                    logger.info(f"Next refresh scheduled for: {self.next_refresh}")

                # Print status periodically
                if time.time() - last_status_print >= status_interval:
                    self.print_status()
                    last_status_print = time.time()

                # Sleep
                sleep_duration = self.get_config("loop_sleep_seconds", 5)
                time.sleep(sleep_duration)

            except KeyboardInterrupt:
                logger.info("Keyboard interrupt received")
                self.running = False
            except Exception as e:
                logger.error(f"Error in main loop: {e}", exc_info=True)
                time.sleep(10)

        # Shutdown
        logger.info("Shutting down...")
        # logger.info("Closing all positions...")
        # self.close_pair()
        # time.sleep(2)

        logger.info("Cancelling all orders...")
        self.client.cancel_all_orders()

        logger.info(f"{Fore.BLUE}{'=' * 60}")
        logger.info(f"{Fore.BLUE}BOT STOPPED")
        logger.info(f"{Fore.BLUE}{'=' * 60}")


def main():
    """Entry point."""
    config_path = Path(__file__).parent / "config.json"

    if not config_path.exists():
        logger.error(f"Config file not found: {config_path}")
        logger.error("Please create config.json with required parameters")
        sys.exit(1)

    try:
        bot = HedgeBot(config_path)
        bot.run()
    except Exception as e:
        logger.error(f"Fatal error: {e}", exc_info=True)
        sys.exit(1)


if __name__ == "__main__":
    main()<|MERGE_RESOLUTION|>--- conflicted
+++ resolved
@@ -34,13 +34,7 @@
 
 from extended_endpoints import iter_candidate_urls
 
-<<<<<<< HEAD
-
-KLINE_PATH_OPTIONS = ("public/v1/klines", "public/v1/kline", "klines", "kline")
-KLINE_ENDPOINTS = tuple(iter_candidate_urls(KLINE_PATH_OPTIONS))
-=======
 API_BASE_URL = "https://api.extended.exchange/api"
->>>>>>> 0fbdc2d6
 MAX_KLINES_PER_REQUEST = 3000
 OVERLAP_KLINES = 10
 
@@ -49,10 +43,7 @@
     """
     Fetch a single batch of klines from Extended API (async).
     """
-<<<<<<< HEAD
-=======
     url = f"{PUBLIC_API_BASE_URL}/klines"
->>>>>>> 0fbdc2d6
     params = {
         'symbol': symbol,
         'interval': interval,
@@ -65,17 +56,6 @@
         logger.error("  [Batch %s] ERROR: No Extended API kline endpoints configured", batch_num)
         return (batch_num, [])
 
-<<<<<<< HEAD
-    for url in KLINE_ENDPOINTS:
-        try:
-            async with session.get(url, params=params, timeout=30) as response:
-                if response.status == 404:
-                    last_error = Exception(f"404 from {url}")
-                    continue
-
-                response.raise_for_status()
-                data = await response.json()
-=======
             if isinstance(data, dict) and data.get('success') is False:
                 error_msg = data.get('error', 'Unknown error')
                 raise Exception(f"API returned error: {error_msg}")
@@ -87,7 +67,6 @@
                 klines = data
 
             return (batch_num, klines)
->>>>>>> 0fbdc2d6
 
                 if isinstance(data, dict) and data.get('success') is False:
                     error_msg = data.get('error', 'Unknown error')
