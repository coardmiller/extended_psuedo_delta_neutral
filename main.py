"""
BTC-ETH Hedged Long/Short Bot for Extended Exchange

Minimal configuration, data-driven hedge ratio, periodic refresh,
per-leg stop-loss protection.

Usage:
    python main.py
"""
import os
import sys
import json
import time
import signal
import logging
from pathlib import Path
from datetime import datetime, timedelta
from typing import Dict, Any, Tuple, Optional
from dotenv import load_dotenv
from colorama import init, Fore, Style

# Initialize colorama
init(autoreset=True)

# Add parent to path for SDK imports
sys.path.insert(0, str(Path(__file__).parent.parent))

from extended_client import ExtendedClient
<<<<<<< HEAD
import requests

from extended_endpoints import iter_candidate_urls


KLINE_PATH_OPTIONS = (
    "public/v1/klines",
    "public/v1/kline",
    "public/klines",
    "public/kline",
    "v1/public/klines",
    "v1/public/kline",
    "v1/klines",
    "v1/kline",
    "api/public/v1/klines",
    "api/public/v1/kline",
    "api/public/klines",
    "api/public/kline",
    "api/v1/public/klines",
    "api/v1/public/kline",
    "api/v1/klines",
    "api/v1/kline",
    "exchange/public/v1/klines",
    "exchange/public/v1/kline",
    "exchange/public/klines",
    "exchange/public/kline",
    "exchange/v1/public/klines",
    "exchange/v1/public/kline",
    "exchange/v1/klines",
    "exchange/v1/kline",
    "api/exchange/public/v1/klines",
    "api/exchange/public/v1/kline",
    "api/exchange/public/klines",
    "api/exchange/public/kline",
    "api/exchange/v1/klines",
    "api/exchange/v1/kline",
    "exchange/api/public/v1/klines",
    "exchange/api/public/v1/kline",
    "exchange/api/public/klines",
    "exchange/api/public/kline",
    "exchange/api/v1/klines",
    "exchange/api/v1/kline",
    "api/klines",
    "api/kline",
    "exchange/klines",
    "exchange/kline",
    "api/exchange/klines",
    "api/exchange/kline",
    "exchange/api/klines",
    "exchange/api/kline",
    "klines",
    "kline",
)
KLINE_ENDPOINTS = tuple(iter_candidate_urls(KLINE_PATH_OPTIONS))
=======
import aiohttp
import asyncio
import pandas as pd
import numpy as np
import scipy as sp

from extended_endpoints import iter_candidate_urls

API_BASE_URL = "https://api.extended.exchange/api"
>>>>>>> d75a5cc0
MAX_KLINES_PER_REQUEST = 3000
OVERLAP_KLINES = 10


<<<<<<< HEAD
def calculate_hedge_ratio_auto(*args, **kwargs):
    """Proxy to ``ewma_hedge_ratio.calculate_hedge_ratio_auto`` for patchability."""

    from ewma_hedge_ratio import calculate_hedge_ratio_auto as _calc

    return _calc(*args, **kwargs)


def _extract_timestamp(entry: Any) -> Optional[int]:
    """Extract millisecond timestamp from a kline entry."""

    if isinstance(entry, dict):
        for key in ("t", "time", "timestamp", "openTime", "open_time"):
            value = entry.get(key)
            if value is not None:
                try:
                    return int(value)
                except (TypeError, ValueError):
                    continue
    elif isinstance(entry, (list, tuple)) and entry:
        try:
            return int(entry[0])
        except (TypeError, ValueError):  # pragma: no cover - defensive
            return None
    return None
=======
async def fetch_klines_batch(session, symbol, interval, start_time, end_time, batch_num):
    """
    Fetch a single batch of klines from Extended API (async).
    """
    url = f"{PUBLIC_API_BASE_URL}/klines"
    params = {
        'symbol': symbol,
        'interval': interval,
        'start_time': start_time,
        'end_time': end_time
    }

    last_error: Optional[Exception] = None
    if not KLINE_ENDPOINTS:
        logger.error("  [Batch %s] ERROR: No Extended API kline endpoints configured", batch_num)
        return (batch_num, [])

            if isinstance(data, dict) and data.get('success') is False:
                error_msg = data.get('error', 'Unknown error')
                raise Exception(f"API returned error: {error_msg}")

            klines = []
            if isinstance(data, dict):
                klines = data.get('data') or data.get('result') or data.get('klines') or []
            elif isinstance(data, list):
                klines = data

            return (batch_num, klines)

                if isinstance(data, dict) and data.get('success') is False:
                    error_msg = data.get('error', 'Unknown error')
                    raise Exception(f"API returned error: {error_msg}")

                klines = []
                if isinstance(data, dict):
                    klines = data.get('data') or data.get('result') or data.get('klines') or []
                elif isinstance(data, list):
                    klines = data
>>>>>>> d75a5cc0

                return (batch_num, klines)

<<<<<<< HEAD
=======
        except Exception as e:  # pragma: no cover - defensive for network issues
            last_error = e
            continue

    logger.error(f"  [Batch {batch_num}] ERROR: {last_error}")
    return (batch_num, [])


>>>>>>> d75a5cc0
def get_klines(symbol, interval, limit=365):
    """
    Fetch klines from Extended API.
    """
    import pandas as pd

    interval_ms = {'1d': 24 * 60 * 60 * 1000}
    if interval not in interval_ms:
        raise ValueError(f"Invalid interval: {interval}")

    interval_duration_ms = interval_ms[interval]
    end_time = int(time.time() * 1000)
    start_time = end_time - (limit * interval_duration_ms)

    logger.info(f"Fetching {limit} klines for {symbol}...")

    num_batches = (limit + MAX_KLINES_PER_REQUEST - 1) // MAX_KLINES_PER_REQUEST
    batch_ranges = []
    current_start = start_time

    for batch_num in range(num_batches):
        batch_end = min(current_start + (MAX_KLINES_PER_REQUEST * interval_duration_ms), end_time)
        batch_ranges.append((batch_num + 1, current_start, batch_end))
        current_start = batch_end - (OVERLAP_KLINES * interval_duration_ms)

    all_klines = []

    for batch_num, start, end in batch_ranges:
        params = {
            'symbol': symbol,
            'interval': interval,
            'start_time': start,
            'end_time': end,
            'limit': MAX_KLINES_PER_REQUEST,
        }

        last_error: Optional[Exception] = None
        klines: Optional[list] = None

        for url in KLINE_ENDPOINTS:
            try:
                response = requests.get(url, params=params, timeout=30)
            except requests.RequestException as exc:
                last_error = exc
                continue

            if response.status_code == 404:
                last_error = RuntimeError(f"404 from {url}")
                continue

            try:
                response.raise_for_status()
                data = response.json()
            except Exception as exc:
                last_error = exc
                continue

            if isinstance(data, dict) and data.get('success') is False:
                last_error = RuntimeError(data.get('error', 'Unknown API error'))
                continue

            if isinstance(data, dict):
                klines = (
                    data.get('data')
                    or data.get('result')
                    or data.get('klines')
                    or data.get('candles')
                    or []
                )
            elif isinstance(data, list):
                klines = data
            else:
                klines = []
            break

        if klines is None:
            logger.error("  [Batch %s] ERROR: %s", batch_num, last_error)
            continue

        if not klines:
            continue

        all_klines.extend(klines)

        last_open = _extract_timestamp(klines[-1])
        if last_open is None:
            continue

        next_start = last_open + interval_duration_ms - (OVERLAP_KLINES * interval_duration_ms)
        current_start = max(next_start, last_open + interval_duration_ms)

    if not all_klines:
        return pd.DataFrame()

    df = pd.DataFrame(all_klines)
    df = df.rename(columns={'t': 'timestamp', 'c': 'close'})
    df['close'] = pd.to_numeric(df['close'])
    df['datetime'] = pd.to_datetime(df['timestamp'], unit='ms')
    df = df.drop_duplicates(subset=['timestamp'], keep='first')
    df = df.sort_values('timestamp').reset_index(drop=True)
    
    if len(df) > limit:
        df = df.tail(limit).reset_index(drop=True)

    return df[['datetime', 'close']]


# Configure logging
logging.basicConfig(
    level=logging.INFO,
    format='%(asctime)s [%(levelname)s] %(message)s',
    handlers=[
        logging.FileHandler(Path(__file__).parent / "hedge_bot.log"),
        logging.StreamHandler()
    ]
)
logger = logging.getLogger(__name__)


class HedgeBot:
    """BTC-ETH hedged long/short bot."""

    # Symbols (fixed)
    BTC_SYMBOL = "BTC"
    ETH_SYMBOL = "ETH"

    def __init__(self, config_path: Path):
        """Initialize bot with config file."""
        # Load config
        with open(config_path, 'r') as f:
            self.config = json.load(f)

        logger.info(f"{Fore.GREEN}Loaded config: {self.config}")

        # Load environment
        load_dotenv(Path(__file__).parent / ".env")

        account_id = os.getenv("EXTENDED_ACCOUNT_ID")
        api_key = os.getenv("EXTENDED_API_KEY")
        api_secret = os.getenv("EXTENDED_API_SECRET")

        if not all([account_id, api_key, api_secret]):
            raise ValueError("Missing env vars: EXTENDED_ACCOUNT_ID, EXTENDED_API_KEY, EXTENDED_API_SECRET")

        # Initialize client
        self.client = ExtendedClient(
            account_id,
            api_key,
            api_secret,
            slippage_bps=self.get_config("slippage_bps", 50),
            allow_fallback=False
        )
        logger.info(f"{Fore.GREEN}Extended client initialized")

        # Cached hedge ratio
        self._cached_h: Optional[float] = None
        self._h_last_update: float = 0
        logger.info(f"{Fore.GREEN}Hedge ratio calculator based on 365-day returns initialized")

        # State
        self.running = True
        self.next_refresh: Optional[datetime] = None
        self.last_deploy_at: Optional[datetime] = None
        self.stoploss_triggered = False

        # State management
        self.state_file = Path(__file__).parent / "state" / "state.json"
        self.saved_hedge_ratio: Optional[float] = None
        self.saved_btc_qty: Optional[float] = None
        self.saved_eth_qty: Optional[float] = None
        self.reference_account_value: Optional[float] = None
        self._load_state()

        # Restore hedge ratio from state if available
        if self.saved_hedge_ratio is not None:
            self._cached_h = self.saved_hedge_ratio
            self._h_last_update = -1e12  # force early refresh regardless of mocked time
            logger.info(f"{Fore.GREEN}Hedge ratio restored from state (stale): {self._cached_h:.4f}")

        # Register signal handlers
        signal.signal(signal.SIGINT, self._signal_handler)
        signal.signal(signal.SIGTERM, self._signal_handler)

    def _load_state(self):
        """Load bot state from state.json."""
        if not self.state_file.exists():
            logger.info(f"{Fore.YELLOW}No state file found.")
            return

        try:
            with open(self.state_file, 'r') as f:
                state = json.load(f)

            self.last_deploy_at = datetime.fromisoformat(state.get("last_deploy_at"))
            self.next_refresh = datetime.fromisoformat(state.get("next_refresh"))
            self.saved_hedge_ratio = state.get("hedge_ratio")
            self.saved_btc_qty = state.get("btc_qty_target")
            self.saved_eth_qty = state.get("eth_qty_target")
            self.stoploss_triggered = state.get("stoploss_triggered", False)

            # Get reference equity for long-term PnL tracking
            self.reference_account_value = state.get("reference_account_value")
            if self.reference_account_value is None:
                logger.info("Reference account value not found in state, setting it to current equity.")
                self.reference_account_value = self.client.get_equity()
                # Re-save state immediately with the new reference value
                self._save_state(
                    self.saved_btc_qty, 
                    self.saved_eth_qty, 
                    self.saved_hedge_ratio
                )

            logger.info(f"{Fore.GREEN}State loaded: {state}")

        except Exception as e:
            logger.error(f"Failed to load state: {e}")
            # In case of corrupted state, clear it
            self._clear_state()

    def _save_state(self, btc_qty: float, eth_qty: float, hedge_ratio: float):
        """Save bot state to state.json."""
        state = {
            "last_deploy_at": self.last_deploy_at.isoformat() if self.last_deploy_at else None,
            "next_refresh": self.next_refresh.isoformat() if self.next_refresh else None,
            "hedge_ratio": hedge_ratio,
            "btc_qty_target": btc_qty,
            "eth_qty_target": eth_qty,
            "stoploss_triggered": self.stoploss_triggered,
            "reference_account_value": self.reference_account_value,
        }

        try:
            # Ensure state directory exists
            self.state_file.parent.mkdir(parents=True, exist_ok=True)
            with open(self.state_file, 'w') as f:
                json.dump(state, f, indent=4)
            logger.info(f"State saved: {state}")
        except Exception as e:
            logger.error(f"Failed to save state: {e}")

    def _clear_state(self):
        """Clear bot state by deleting state.json."""
        try:
            if self.state_file.exists():
                self.state_file.unlink()
                logger.info("State file deleted.")
        except Exception as e:
            logger.error(f"Failed to clear state: {e}")


    def _signal_handler(self, signum, frame):
        """Handle shutdown signals."""
        logger.info(f"Received signal {signum}, shutting down...")
        self.running = False

    def get_config(self, key: str, default: Any = None) -> Any:
        """Get config value with default."""
        return self.config.get(key, default)

    def _calculate_new_hedge_ratio(self) -> Optional[float]:
        """Calculates hedge ratio based on 365-day returns."""
        try:
            h, stats = calculate_hedge_ratio_auto(
                window_hours=24 * 7,
                method="ewma",
                fallback_h=0.85,
                use_api=True,
                symbol_btc=self.BTC_SYMBOL,
                symbol_eth=self.ETH_SYMBOL,
                interval="1h",
            )
            if isinstance(h, (int, float)):
                logger.info("Auto hedge ratio stats: %s", stats)
                return float(h)
        except Exception as primary_error:
            logger.warning("Auto hedge ratio calculation failed: %s", primary_error)

        try:
            import pandas as pd
            import numpy as np
            import scipy as sp

            logger.info("Falling back to manual hedge ratio using 365 daily klines...")

            btc_klines = get_klines('BTC', '1d', limit=365)
            eth_klines = get_klines('ETH', '1d', limit=365)

            if btc_klines.empty or eth_klines.empty:
                logger.error("Could not fetch klines for one or both symbols.")
                return None

            prices = pd.merge(
                btc_klines.rename(columns={'close': 'BTC'}),
                eth_klines.rename(columns={'close': 'ETH'}),
                on='datetime'
            )
            prices = prices.set_index('datetime')

            returns = prices.pct_change().dropna()

            hedge_ratio = (
                sp.stats.pearsonr(returns['BTC'], returns['ETH'])[0]
                * np.std(returns['BTC'])
                / np.std(returns['ETH'])
            )

            logger.info(f"Calculated fallback hedge ratio: {hedge_ratio}")
            return hedge_ratio
        except Exception as fallback_error:
            logger.error("Manual hedge ratio calculation failed: %s", fallback_error, exc_info=True)
            return None

    def _get_hedge_ratio(self, force_refresh: bool = False) -> float:
        """
        Get hedge ratio with caching.

        Recalculates if:
        - Never calculated before
        - force_refresh is True
        - Cache is older than 1 hour

        Returns:
            Hedge ratio h
        """
        import time

        # Check if we need to recalculate
        cache_age = time.time() - self._h_last_update
        need_calc = (
            self._cached_h is None or
            force_refresh or
            cache_age > 3600  # 1 hour
        )

        if need_calc:
            logger.info(f"{Fore.CYAN}Calculating hedge ratio using 365-day returns method...")

            try:
                h = self._calculate_new_hedge_ratio()

                if h is not None:
                    logger.info(f"{Fore.CYAN}{Style.BRIGHT}{'=' * 25} HEDGE RATIO {'=' * 25}")
                    logger.info(f"{Fore.CYAN}Hedge ratio: h = {Style.BRIGHT}{h:.4f}")

                    # Calculate split
                    btc_pct = 100 / (1 + h)
                    eth_pct = 100 * h / (1 + h)
                    logger.info(f"{Fore.YELLOW}  Portfolio split: {btc_pct:.1f}% BTC / {eth_pct:.1f}% ETH")
                    logger.info(f"{Fore.CYAN}{Style.BRIGHT}{'=' * 64}")

                    self._cached_h = h
                    self._h_last_update = time.time()
                else:
                    raise Exception("Hedge ratio calculation returned None")

            except Exception as e:
                logger.error(f"Hedge ratio calculation failed: {e}", exc_info=True)

                # Use cached or fallback
                if self._cached_h is not None:
                    logger.info(f"{Fore.YELLOW}Using cached hedge ratio: {self._cached_h:.4f}")
                else:
                    self._cached_h = 0.85
                    logger.info(f"{Fore.YELLOW}Using fallback hedge ratio: {self._cached_h:.4f}")

        return self._cached_h

    def compute_targets(self) -> Tuple[float, float]:
        """
        Compute target quantities for BTC and ETH.

        Returns:
            (btc_qty, eth_qty) - positive for long, negative for short
        """
        # Get equity
        equity = self.client.get_equity()
        logger.info(f"{Fore.GREEN}Account equity: ${equity:.2f}")

        # Calculate deployed capital
        capital_pct = self.get_config("capital_pct", 95)
        capital = equity * (capital_pct / 100.0)
        logger.info(f"{Fore.CYAN}Deploying {capital_pct}% of equity: ${capital:.2f}")

        # Apply leverage
        leverage = self.get_config("leverage", 4)
        gross_notional = capital * leverage
        logger.info(f"{Fore.CYAN}Gross notional (with {leverage}x leverage): ${gross_notional:.2f}")

        # Get hedge ratio (use cache if recent, otherwise recalculate)
        h = self._get_hedge_ratio()
        logger.info(f"Hedge ratio: {h:.4f}")

        # Get mark prices
        p_btc = self.client.get_mark_price(self.BTC_SYMBOL)
        p_eth = self.client.get_mark_price(self.ETH_SYMBOL)
        logger.info(f"{Fore.WHITE}Mark prices - BTC: ${p_btc:.2f}, ETH: ${p_eth:.2f}")

        # Calculate notionals
        # N_btc = gross / (1 + h)
        # N_eth = h * N_btc
        n_btc_usd = gross_notional / (1.0 + h)
        n_eth_usd = h * n_btc_usd

        logger.info(f"{Fore.YELLOW}Target notionals - BTC: ${n_btc_usd:.2f}, ETH: ${n_eth_usd:.2f}")

        # Convert to quantities
        q_btc = n_btc_usd / p_btc
        q_eth = n_eth_usd / p_eth

        # Round to lot sizes
        q_btc = self.client.round_quantity(q_btc, self.BTC_SYMBOL)
        q_eth = self.client.round_quantity(q_eth, self.ETH_SYMBOL)

        logger.info(f"{Fore.YELLOW}Target quantities - BTC: {q_btc:.4f}, ETH: {q_eth:.4f}")

        # Check margin health (simple check: ensure notionals don't exceed max)
        max_leverage_btc = self.client.get_max_leverage(self.BTC_SYMBOL)
        max_leverage_eth = self.client.get_max_leverage(self.ETH_SYMBOL)

        required_margin_btc = (q_btc * p_btc) / max_leverage_btc
        required_margin_eth = (q_eth * p_eth) / max_leverage_eth
        total_required_margin = required_margin_btc + required_margin_eth

        if total_required_margin > equity:
            # Scale down proportionally
            scale = equity / total_required_margin * 0.95  # 5% safety margin
            q_btc *= scale
            q_eth *= scale

            q_btc = self.client.round_quantity(q_btc, self.BTC_SYMBOL)
            q_eth = self.client.round_quantity(q_eth, self.ETH_SYMBOL)

            logger.warning(f"Scaled down positions for margin health: BTC={q_btc:.4f}, ETH={q_eth:.4f}")

        return q_btc, q_eth

    def _positions_match_targets(
        self,
        pos_btc: Dict[str, Any],
        pos_eth: Dict[str, Any],
        target_btc_qty: float,
        target_eth_qty: float,
        tolerance_pct: float = 0.05
    ) -> bool:
        """
        Determine whether current positions already match desired targets.

        Args:
            pos_btc: Current BTC position dict.
            pos_eth: Current ETH position dict.
            target_btc_qty: Target BTC quantity (positive for long).
            target_eth_qty: Target ETH quantity (positive notion for short leg).
            tolerance_pct: Relative tolerance allowed between current and target quantities.

        Returns:
            True if positions align with targets (within tolerance), False otherwise.
        """
        logger.info("Checking if positions match targets...")
        expected_btc_qty = float(target_btc_qty)
        expected_eth_qty = -float(target_eth_qty)
        logger.info(f"{Fore.CYAN}Target quantities: BTC={expected_btc_qty:.4f}, ETH={expected_eth_qty:.4f}")
        logger.info(f"{Fore.WHITE}Actual positions:  BTC={pos_btc.get('qty', 0.0):.4f}, ETH={pos_eth.get('qty', 0.0):.4f}")


        if pos_btc.get("qty", 0.0) == 0 and pos_eth.get("qty", 0.0) == 0:
            return False # Not aligned if targets are non-zero

        # Require proper directionality (long BTC, short ETH)
        if expected_btc_qty <= 0 or expected_eth_qty >= 0:
            logger.warning("Target directionality is incorrect.")
            return False
        if pos_btc.get("qty", 0.0) < 0 or pos_eth.get("qty", 0.0) > 0:
            logger.warning("Actual position directionality is incorrect.")
            return False

        try:
            lot_btc = abs(float(self.client.get_lot_size(self.BTC_SYMBOL)))
        except (TypeError, ValueError):
            lot_btc = 0.0
        try:
            lot_eth = abs(float(self.client.get_lot_size(self.ETH_SYMBOL)))
        except (TypeError, ValueError):
            lot_eth = 0.0

        lot_btc = lot_btc if lot_btc > 0 else 0.0001
        lot_eth = lot_eth if lot_eth > 0 else 0.001

        def matches(actual: float, expected: float, lot_size: float, symbol: str) -> bool:
            if expected == 0:
                match = abs(actual) <= lot_size
                logger.info(f"[{symbol}] Match check (expected is 0): actual={actual:.4f}, lot_size={lot_size:.4f} -> {match}")
                return match

            diff = abs(actual - expected)
            threshold = max(lot_size, abs(expected) * tolerance_pct)
            match = diff <= threshold
            logger.info(f"[{symbol}] Match check: actual={actual:.4f}, expected={expected:.4f}, diff={diff:.4f}, threshold={threshold:.4f} -> {match}")
            return match

        btc_ok = matches(float(pos_btc.get("qty", 0.0)), expected_btc_qty, lot_btc, self.BTC_SYMBOL)
        eth_ok = matches(float(pos_eth.get("qty", 0.0)), expected_eth_qty, lot_eth, self.ETH_SYMBOL)

        result = btc_ok and eth_ok
        logger.info(f"Positions match targets: {result} (BTC: {btc_ok}, ETH: {eth_ok})")
        return result

    def _infer_position_open_time(self, *positions: Dict[str, Any]) -> Optional[datetime]:
        """
        Infer the earliest open timestamp from provided positions.

        Args:
            positions: Position dicts that may contain 'opened_at' (seconds since epoch).

        Returns:
            datetime of earliest open if available, otherwise None.
        """
        timestamps = []
        for pos in positions:
            raw = pos.get("opened_at")
            if raw is None:
                continue
            try:
                ts = float(raw)
                if ts > 1e12:  # protect against ms
                    ts = ts / 1000.0
                timestamps.append(datetime.fromtimestamp(ts))
            except Exception:
                continue

        if timestamps:
            return min(timestamps)
        return None

    def market_simple(
        self,
        symbol: str,
        side: str,  # "buy" or "sell"
        quantity: float,
        reduce_only: bool = False
    ):
        """
        Execute a market order.
        Args:
            symbol: Trading symbol
            side: "buy" or "sell"
            quantity: Quantity to trade
            reduce_only: Reduce-only flag
        """
        if quantity <= 0:
            logger.warning(f"Skipping {side} {symbol}: quantity={quantity}")
            return

        logger.info(f"Placing {side} market order for {quantity:.4f} {symbol} (reduce_only={reduce_only})")

        try:
            # Place market order
            order_id = self.client.place_market_order(
                symbol=symbol,
                side=side,
                quantity=quantity,
                reduce_only=reduce_only
            )

            logger.info(f"Market order placed: {order_id}")

        except Exception as e:
            logger.error(f"Failed to execute market order: {e}")

    def open_pair(self, targets: Optional[Tuple[float, float]] = None):
        """Open BTC long and ETH short positions."""
        logger.info(f"{Fore.CYAN}{'=' * 60}")
        logger.info(f"{Fore.CYAN}OPENING PAIR POSITIONS")
        logger.info(f"{Fore.CYAN}{'=' * 60}")

        try:
            # Compute targets
            if targets is None:
                if self.saved_btc_qty is not None and self.saved_eth_qty is not None:
                    q_btc, q_eth = self.saved_btc_qty, self.saved_eth_qty
                else:
                    q_btc, q_eth = self.compute_targets()
            else:
                q_btc, q_eth = targets

            q_btc = float(q_btc)
            q_eth = float(q_eth)

            # Open BTC long
            logger.info(f"{Fore.GREEN}Opening BTC long: {q_btc:.4f} {self.BTC_SYMBOL}")
            btc_order_id = self.client.place_market_order(
                symbol=self.BTC_SYMBOL,
                side="buy",
                quantity=q_btc,
                reduce_only=False,
            )
            logger.info(f"BTC long order placed: {btc_order_id}")

            # Small delay between orders
            time.sleep(0.5)

            # Open ETH short
            logger.info(f"{Fore.RED}Opening ETH short: {q_eth:.4f} {self.ETH_SYMBOL}")
            eth_order_id = self.client.place_market_order(
                symbol=self.ETH_SYMBOL,
                side="sell",
                quantity=q_eth,
                reduce_only=False,
            )
            logger.info(f"ETH short order placed: {eth_order_id}")


            logger.info("Pair positions opened")
            self.last_deploy_at = datetime.now()
            if self.reference_account_value is None:
                self.reference_account_value = self.client.get_equity()
            refresh_hours = self.get_config("refresh_hours", 8)
            self.next_refresh = self.last_deploy_at + timedelta(hours=refresh_hours)
            self._save_state(q_btc, q_eth, self._get_hedge_ratio())

        except Exception as e:
            logger.error(f"Failed to open pair: {e}")

    def close_pair(self):
        """Close BTC and ETH positions."""
        logger.info(f"{Fore.CYAN}{'=' * 60}")
        logger.info(f"{Fore.CYAN}CLOSING PAIR POSITIONS")
        logger.info(f"{Fore.CYAN}{'=' * 60}")

        try:
            # Get current positions
            pos_btc = self.client.get_position(self.BTC_SYMBOL)
            pos_eth = self.client.get_position(self.ETH_SYMBOL)

            logger.info(f"Current positions - BTC: {pos_btc['qty']:.4f}, ETH: {pos_eth['qty']:.4f}")

            # Close BTC position (if long)
            if pos_btc['qty'] > 0:
                logger.info(f"{Fore.RED}Closing BTC long: {pos_btc['qty']:.4f} {self.BTC_SYMBOL}")
                btc_order_id = self.client.place_market_order(
                    symbol=self.BTC_SYMBOL,
                    side="sell",
                    quantity=pos_btc['qty'],
                    reduce_only=True,
                )
                logger.info(f"BTC close order placed: {btc_order_id}")


            # Small delay
            time.sleep(0.5)

            # Close ETH position (if short)
            if pos_eth['qty'] < 0:
                logger.info(f"{Fore.GREEN}Closing ETH short: {abs(pos_eth['qty']):.4f} {self.ETH_SYMBOL}")
                eth_order_id = self.client.place_market_order(
                    symbol=self.ETH_SYMBOL,
                    side="buy",
                    quantity=abs(pos_eth['qty']),
                    reduce_only=True,
                )
                logger.info(f"ETH close order placed: {eth_order_id}")

            logger.info("Pair positions closed")
            self._clear_state()

        except Exception as e:
            logger.error(f"Failed to close pair: {e}")

    def check_stoploss(self) -> bool:
        """
        Check if stop-loss is triggered on either leg.

        Returns:
            True if stop-loss triggered, False otherwise
        """
        stoploss_pct = self.get_config("stoploss_pct", 5) / 100.0

        try:
            # Check BTC position
            pos_btc = self.client.get_position(self.BTC_SYMBOL)
            if pos_btc['notional'] > 0:
                pnl_pct_btc = pos_btc['unrealized_pnl'] / pos_btc['notional']
                if pnl_pct_btc <= -stoploss_pct:
                    logger.warning(f"{Fore.RED}⚠️  STOP-LOSS TRIGGERED on BTC: PnL {pnl_pct_btc*100:.2f}%")
                    return True

            # Check ETH position
            pos_eth = self.client.get_position(self.ETH_SYMBOL)
            if pos_eth['notional'] > 0:
                pnl_pct_eth = pos_eth['unrealized_pnl'] / pos_eth['notional']
                if pnl_pct_eth <= -stoploss_pct:
                    logger.warning(f"{Fore.RED}⚠️  STOP-LOSS TRIGGERED on ETH: PnL {pnl_pct_eth*100:.2f}%")
                    return True

            return False

        except Exception as e:
            logger.error(f"Failed to check stop-loss: {e}")
            return False

    def reconcile_and_update_state(self):
        """
        Reconcile current positions to new targets by closing all and reopening.
        """
        logger.info("Reconciling positions: closing all and reopening with new targets.")
        try:
            # Close all existing positions to ensure a clean slate
            self.close_pair()
            time.sleep(2)  # Give time for orders to process

            # Open new positions with freshly computed targets
            self.open_pair()

            logger.info("Reconciliation complete. New positions opened.")

        except Exception as e:
            logger.error(f"Failed to reconcile positions: {e}", exc_info=True)

    def print_status(self):
        """Print current status."""
        try:
            equity = self.client.get_equity()
            pos_btc = self.client.get_position(self.BTC_SYMBOL)
            pos_eth = self.client.get_position(self.ETH_SYMBOL)

            total_pnl = pos_btc['unrealized_pnl'] + pos_eth['unrealized_pnl']
            pnl_color = Fore.GREEN if total_pnl >= 0 else Fore.RED
            btc_pnl_color = Fore.GREEN if pos_btc['unrealized_pnl'] >= 0 else Fore.RED
            eth_pnl_color = Fore.GREEN if pos_eth['unrealized_pnl'] >= 0 else Fore.RED

            logger.info(f"{Fore.MAGENTA}{'-' * 60}")
            logger.info(f"{Fore.YELLOW}Equity: ${equity:.2f} | Total PnL for current position: {pnl_color}${total_pnl:.2f}")
            
            if self._cached_h is not None:
                logger.info(f"{Fore.CYAN}Hedge Ratio: {self._cached_h:.4f}")
                # Calculate and show split
                btc_pct = 100 / (1 + self._cached_h)
                eth_pct = 100 * self._cached_h / (1 + self._cached_h)
                logger.info(f"{Fore.YELLOW}  Portfolio split: {btc_pct:.1f}% BTC / {eth_pct:.1f}% ETH")

            if self.reference_account_value is not None and self.reference_account_value > 0:
                long_term_pnl = equity - self.reference_account_value
                long_term_pnl_pct = (long_term_pnl / self.reference_account_value) * 100
                long_term_pnl_color = Fore.GREEN if long_term_pnl >= 0 else Fore.RED
                logger.info(f"Long-term PnL: {long_term_pnl_color}${long_term_pnl:.2f} ({long_term_pnl_pct:+.2f}%)" f"{Style.RESET_ALL} | Reference Equity: ${self.reference_account_value:.2f}")

            logger.info(f"BTC: {pos_btc['qty']:.4f} @ ${pos_btc['entry_price']:.2f} | PnL: {btc_pnl_color}${pos_btc['unrealized_pnl']:.2f}")
            logger.info(f"ETH: {pos_eth['qty']:.4f} @ ${pos_eth['entry_price']:.2f} | PnL: {eth_pnl_color}${pos_eth['unrealized_pnl']:.2f}")

            if self.next_refresh:
                time_to_refresh = (self.next_refresh - datetime.now()).total_seconds() / 60
                logger.info(f"{Fore.CYAN}Next refresh in: {time_to_refresh:.1f} minutes")

            if self.stoploss_triggered:
                logger.info(f"{Fore.RED}⚠️  STOP-LOSS ACTIVE - Waiting for next refresh")

            logger.info(f"{Fore.MAGENTA}{'-' * 60}")

        except Exception as e:
            logger.error(f"Failed to print status: {e}")

    def run(self):
        """Main bot loop."""
        logger.info(f"{Fore.BLUE}{'=' * 60}")
        logger.info(f"{Fore.BLUE}BTC-ETH HEDGE BOT STARTING")
        logger.info(f"{Fore.BLUE}{'=' * 60}")

        # Get hedge ratio on startup before doing anything else
        logger.info("Calculating initial hedge ratio...")
        self._get_hedge_ratio(force_refresh=True)

        # Cancel all orders on startup
        logger.info("Cancelling all open orders...")
        self.client.cancel_all_orders()
        time.sleep(1)

        # Check for existing positions and state
        pos_btc = self.client.get_position(self.BTC_SYMBOL)
        pos_eth = self.client.get_position(self.ETH_SYMBOL)

        # Scenario 1: State file exists
        if self.saved_btc_qty is not None and self.saved_eth_qty is not None:
            logger.info("Saved state found. Checking alignment against saved targets.")
            if self._positions_match_targets(pos_btc, pos_eth, self.saved_btc_qty, self.saved_eth_qty):
                logger.info(f"{Fore.GREEN}Positions align with saved state. Resuming operation.")
            else:
                logger.warning(f"{Fore.YELLOW}Positions do NOT align with saved state. Reconciling.")
                self.reconcile_and_update_state()
        
        # Scenario 2: No state file
        else:
            logger.info("No state file found.")
            if pos_btc['qty'] != 0 or pos_eth['qty'] != 0:
                logger.warning(f"{Fore.YELLOW}Orphan positions found without a state file. Reconciling.")
                self.reconcile_and_update_state()
            else:
                logger.info("No existing positions or state. Opening initial pair.")
                self.open_pair()

        # Print initial status
        self.print_status()

        # Main loop
        last_status_print = time.time()
        status_interval = self.get_config("status_interval_seconds", 60)

        while self.running:

            try:
                # Check stop-loss
                if not self.stoploss_triggered and self.check_stoploss():
                    logger.warning(f"{Fore.RED}🛑 STOP-LOSS TRIGGERED - Closing all positions")
                    self.close_pair()
                    self.stoploss_triggered = True
                    logger.info(f"Waiting until next refresh at {self.next_refresh}")

                # Check refresh time
                if self.next_refresh and datetime.now() >= self.next_refresh:
                    logger.info(f"{Fore.CYAN}⏰ Refresh time reached")

                    # Close existing positions
                    self.close_pair()
                    time.sleep(2)

                    # Reset stop-loss flag
                    self.stoploss_triggered = False

                    # Refresh hedge ratio (force recalculation)
                    self._get_hedge_ratio(force_refresh=True)

                    # Open new positions
                    target_btc_qty, target_eth_qty = self.compute_targets()
                    self.open_pair(targets=(target_btc_qty, target_eth_qty))

                    # Schedule next refresh
                    refresh_hours = self.get_config("refresh_hours", 8)
                    if self.last_deploy_at is not None:
                        self.next_refresh = self.last_deploy_at + timedelta(hours=refresh_hours)
                    else:
                        self.next_refresh = datetime.now() + timedelta(hours=refresh_hours)
                    logger.info(f"Next refresh scheduled for: {self.next_refresh}")

                # Print status periodically
                if time.time() - last_status_print >= status_interval:
                    self.print_status()
                    last_status_print = time.time()

                # Sleep
                sleep_duration = self.get_config("loop_sleep_seconds", 5)
                time.sleep(sleep_duration)

            except KeyboardInterrupt:
                logger.info("Keyboard interrupt received")
                self.running = False
            except Exception as e:
                logger.error(f"Error in main loop: {e}", exc_info=True)
                time.sleep(10)

        # Shutdown
        logger.info("Shutting down...")
        # logger.info("Closing all positions...")
        # self.close_pair()
        # time.sleep(2)

        logger.info("Cancelling all orders...")
        self.client.cancel_all_orders()

        logger.info(f"{Fore.BLUE}{'=' * 60}")
        logger.info(f"{Fore.BLUE}BOT STOPPED")
        logger.info(f"{Fore.BLUE}{'=' * 60}")


def main():
    """Entry point."""
    config_path = Path(__file__).parent / "config.json"

    if not config_path.exists():
        logger.error(f"Config file not found: {config_path}")
        logger.error("Please create config.json with required parameters")
        sys.exit(1)

    try:
        bot = HedgeBot(config_path)
        bot.run()
    except Exception as e:
        logger.error(f"Fatal error: {e}", exc_info=True)
        sys.exit(1)


if __name__ == "__main__":
    main()<|MERGE_RESOLUTION|>--- conflicted
+++ resolved
@@ -26,62 +26,6 @@
 sys.path.insert(0, str(Path(__file__).parent.parent))
 
 from extended_client import ExtendedClient
-<<<<<<< HEAD
-import requests
-
-from extended_endpoints import iter_candidate_urls
-
-
-KLINE_PATH_OPTIONS = (
-    "public/v1/klines",
-    "public/v1/kline",
-    "public/klines",
-    "public/kline",
-    "v1/public/klines",
-    "v1/public/kline",
-    "v1/klines",
-    "v1/kline",
-    "api/public/v1/klines",
-    "api/public/v1/kline",
-    "api/public/klines",
-    "api/public/kline",
-    "api/v1/public/klines",
-    "api/v1/public/kline",
-    "api/v1/klines",
-    "api/v1/kline",
-    "exchange/public/v1/klines",
-    "exchange/public/v1/kline",
-    "exchange/public/klines",
-    "exchange/public/kline",
-    "exchange/v1/public/klines",
-    "exchange/v1/public/kline",
-    "exchange/v1/klines",
-    "exchange/v1/kline",
-    "api/exchange/public/v1/klines",
-    "api/exchange/public/v1/kline",
-    "api/exchange/public/klines",
-    "api/exchange/public/kline",
-    "api/exchange/v1/klines",
-    "api/exchange/v1/kline",
-    "exchange/api/public/v1/klines",
-    "exchange/api/public/v1/kline",
-    "exchange/api/public/klines",
-    "exchange/api/public/kline",
-    "exchange/api/v1/klines",
-    "exchange/api/v1/kline",
-    "api/klines",
-    "api/kline",
-    "exchange/klines",
-    "exchange/kline",
-    "api/exchange/klines",
-    "api/exchange/kline",
-    "exchange/api/klines",
-    "exchange/api/kline",
-    "klines",
-    "kline",
-)
-KLINE_ENDPOINTS = tuple(iter_candidate_urls(KLINE_PATH_OPTIONS))
-=======
 import aiohttp
 import asyncio
 import pandas as pd
@@ -91,38 +35,10 @@
 from extended_endpoints import iter_candidate_urls
 
 API_BASE_URL = "https://api.extended.exchange/api"
->>>>>>> d75a5cc0
 MAX_KLINES_PER_REQUEST = 3000
 OVERLAP_KLINES = 10
 
 
-<<<<<<< HEAD
-def calculate_hedge_ratio_auto(*args, **kwargs):
-    """Proxy to ``ewma_hedge_ratio.calculate_hedge_ratio_auto`` for patchability."""
-
-    from ewma_hedge_ratio import calculate_hedge_ratio_auto as _calc
-
-    return _calc(*args, **kwargs)
-
-
-def _extract_timestamp(entry: Any) -> Optional[int]:
-    """Extract millisecond timestamp from a kline entry."""
-
-    if isinstance(entry, dict):
-        for key in ("t", "time", "timestamp", "openTime", "open_time"):
-            value = entry.get(key)
-            if value is not None:
-                try:
-                    return int(value)
-                except (TypeError, ValueError):
-                    continue
-    elif isinstance(entry, (list, tuple)) and entry:
-        try:
-            return int(entry[0])
-        except (TypeError, ValueError):  # pragma: no cover - defensive
-            return None
-    return None
-=======
 async def fetch_klines_batch(session, symbol, interval, start_time, end_time, batch_num):
     """
     Fetch a single batch of klines from Extended API (async).
@@ -161,12 +77,9 @@
                     klines = data.get('data') or data.get('result') or data.get('klines') or []
                 elif isinstance(data, list):
                     klines = data
->>>>>>> d75a5cc0
 
                 return (batch_num, klines)
 
-<<<<<<< HEAD
-=======
         except Exception as e:  # pragma: no cover - defensive for network issues
             last_error = e
             continue
@@ -175,7 +88,6 @@
     return (batch_num, [])
 
 
->>>>>>> d75a5cc0
 def get_klines(symbol, interval, limit=365):
     """
     Fetch klines from Extended API.
