--- conflicted
+++ resolved
@@ -26,37 +26,20 @@
 sys.path.insert(0, str(Path(__file__).parent.parent))
 
 from extended_client import ExtendedClient
-<<<<<<< HEAD
-from market_data import fetch_historical_klines, INTERVAL_SECONDS
-=======
 import aiohttp
 import asyncio
 import pandas as pd
 import numpy as np
 import scipy as sp
->>>>>>> 1aa109c6
 
 from extended_endpoints import iter_candidate_urls
 
-<<<<<<< HEAD
-def calculate_hedge_ratio_auto(*args, **kwargs):
-    """Proxy to ``ewma_hedge_ratio.calculate_hedge_ratio_auto`` for patchability."""
-=======
 API_BASE_URL = "https://api.extended.exchange/api"
 MAX_KLINES_PER_REQUEST = 3000
 OVERLAP_KLINES = 10
->>>>>>> 1aa109c6
 
     from ewma_hedge_ratio import calculate_hedge_ratio_auto as _calc
 
-<<<<<<< HEAD
-    return _calc(*args, **kwargs)
-def get_klines(symbol: str, interval: str, limit: int = 365):
-    """Fetch klines from Extended API with a Pacifica fallback."""
-    import pandas as pd
-
-    if interval not in INTERVAL_SECONDS:
-=======
 async def fetch_klines_batch(session, symbol, interval, start_time, end_time, batch_num):
     """
     Fetch a single batch of klines from Extended API (async).
@@ -114,30 +97,12 @@
 
     interval_ms = {'1d': 24 * 60 * 60 * 1000}
     if interval not in interval_ms:
->>>>>>> 1aa109c6
         raise ValueError(f"Invalid interval: {interval}")
 
     interval_duration_ms = INTERVAL_SECONDS[interval] * 1000
     end_time = int(time.time() * 1000)
     start_time = end_time - (limit * interval_duration_ms)
 
-<<<<<<< HEAD
-    df, source, debug = fetch_historical_klines(
-        symbol,
-        interval,
-        start_time,
-        end_time,
-        limit=limit,
-    )
-
-    if df.empty:
-        logger.error(
-            "Failed to fetch %s %s klines from Extended or Pacifica: %s",
-            symbol,
-            interval,
-            debug,
-        )
-=======
     logger.info(f"Fetching {limit} klines for {symbol}...")
 
     num_batches = (limit + MAX_KLINES_PER_REQUEST - 1) // MAX_KLINES_PER_REQUEST
@@ -216,7 +181,6 @@
         current_start = max(next_start, last_open + interval_duration_ms)
 
     if not all_klines:
->>>>>>> 1aa109c6
         return pd.DataFrame()
 
     df = df.rename(columns={"price": "close"})
