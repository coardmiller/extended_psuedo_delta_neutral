"""Extended Exchange client wrapper for hedge bot.

Handles all exchange interactions: positions, orders, market data.
"""
from __future__ import annotations

import hashlib
import hmac
import json
import logging
import time
import uuid
from dataclasses import dataclass
from datetime import datetime
from decimal import Decimal, ROUND_DOWN, ROUND_UP
from typing import Any, Dict, List, Optional, Tuple
from urllib.parse import urlencode

import requests
from requests import HTTPError, RequestException

from extended_endpoints import get_rest_base_urls, join_url

logger = logging.getLogger(__name__)

@dataclass
class _MarketPrecision:
    """Precision configuration for a market."""

    tick_size: float
    lot_size: float
    min_notional: float
    max_leverage: int
    tick_size_dec: Decimal
    lot_size_dec: Decimal


class ExtendedClient:
    """Simplified Extended exchange client for hedge bot operations."""

    def __init__(
        self,
        account_id: str,
        api_key: str,
        api_secret: str,
        slippage_bps: int = 50,
        allow_fallback: bool = True,
    ) -> None:
        self.account_id = account_id
        self.api_key = api_key
        self.api_secret = api_secret.encode()
        self.slippage_bps = slippage_bps
        self.allow_fallback = allow_fallback
        self.session = requests.Session()
        self.session.headers.update({"X-EXT-APIKEY": api_key})

        self._rest_base_urls = get_rest_base_urls()
        if not self._rest_base_urls:
            raise RuntimeError("No REST base URLs configured for Extended API")

        self._market_info: Dict[str, _MarketPrecision] = {}
        self._load_market_info()

    # ------------------------------------------------------------------
    # HTTP utilities
    # ------------------------------------------------------------------
    def _sign(
        self,
        method: str,
        path: str,
        params: Optional[Dict[str, Any]],
        body: Optional[Dict[str, Any]],
    ) -> Tuple[str, str]:
        """Create authentication headers as defined by Extended API."""

        timestamp = str(int(time.time() * 1000))
        canonical_query = ""
        if params:
            canonical_query = urlencode(sorted((k, v) for k, v in params.items() if v is not None))
        payload = ""
        if body:
            payload = json.dumps(body, separators=(",", ":"), sort_keys=True)

        message = f"{timestamp}{method.upper()}{path}{canonical_query}{payload}".encode()
        signature = hmac.new(self.api_secret, message, hashlib.sha256).hexdigest()
        return timestamp, signature

    def _request(
        self,
        method: str,
        path: str,
        *,
        params: Optional[Dict[str, Any]] = None,
        json_body: Optional[Dict[str, Any]] = None,
        private: bool = False,
        timeout: int = 10,
    ) -> Dict[str, Any]:
        """Perform an HTTP request to the Extended API."""

        headers: Dict[str, str] = {}
        if private:
            timestamp, signature = self._sign(method, path, params, json_body)
            headers.update(
                {
                    "X-EXT-APIKEY": self.api_key,
                    "X-EXT-TIMESTAMP": timestamp,
                    "X-EXT-SIGNATURE": signature,
                    "Content-Type": "application/json",
                }
            )

        last_exc: Optional[Exception] = None
        for base_url in self._rest_base_urls:
            url = join_url(base_url, path)
            try:
                response = self.session.request(
                    method,
                    url,
                    params=params,
                    json=json_body,
                    headers=headers,
                    timeout=timeout,
                )
                response.raise_for_status()
                payload = response.json()
                if isinstance(payload, dict) and payload.get("success") is False:
                    raise ValueError(payload.get("error", "Unknown API error"))
                # Promote the successful base to the front for future requests.
                if base_url != self._rest_base_urls[0]:
                    self._rest_base_urls.remove(base_url)
                    self._rest_base_urls.insert(0, base_url)
                return payload
            except HTTPError as exc:
                last_exc = exc
                status = exc.response.status_code if exc.response is not None else None
                if status not in {404, 405}:
                    raise
            except RequestException as exc:  # pragma: no cover - network failure path
                last_exc = exc
                continue

        if last_exc:
            raise last_exc
        raise RuntimeError("Extended API request failed without exception")
<<<<<<< HEAD

    def _request_with_path_variants(
        self,
        method: str,
        primary_path: str,
        *,
        path_options: Optional[Tuple[str, ...]] = None,
        params: Optional[Dict[str, Any]] = None,
        json_body: Optional[Dict[str, Any]] = None,
        private: bool = False,
        timeout: int = 10,
    ) -> Dict[str, Any]:
        """Call :meth:`_request` trying alternative path fragments on 404/405."""

        seen = set()
        ordered: List[str] = []
        candidates = [primary_path, *(path_options or ())]
        for path in candidates:
            if not path:
                continue
            normalized = path if path.startswith("/") else f"/{path}"
            if normalized in seen:
                continue
            seen.add(normalized)
            ordered.append(normalized)

        if not ordered:
            ordered = [primary_path]

        last_exc: Optional[Exception] = None
        for idx, path in enumerate(ordered):
            try:
                result = self._request(
                    method,
                    path,
                    params=params,
                    json_body=json_body,
                    private=private,
                    timeout=timeout,
                )
                if idx and logger.isEnabledFor(logging.INFO):
                    logger.info("Extended API path fallback succeeded with %s", path)
                return result
            except HTTPError as exc:
                last_exc = exc
                status = exc.response.status_code if exc.response is not None else None
                if status not in {404, 405}:
                    raise
            except RequestException as exc:  # pragma: no cover - network failure path
                last_exc = exc
                continue

        if last_exc:
            raise last_exc
        raise RuntimeError("Extended API request failed without exception")

    # Backwards compatibility alias for older attribute name used by callers.
    def _request_with_path_fallbacks(self, *args: Any, **kwargs: Any) -> Dict[str, Any]:
        return self._request_with_path_variants(*args, **kwargs)
=======
>>>>>>> 7173680c

    # ------------------------------------------------------------------
    # Market metadata
    # ------------------------------------------------------------------
    def _load_market_info(self) -> None:
        """Load market information for BTC-PERP and ETH-PERP."""

        try:
<<<<<<< HEAD
            result = self._request_with_path_variants(
=======
            result = self._request_with_path_fallbacks(
>>>>>>> 7173680c
                "GET",
                "/public/v1/markets",
                path_options=(
                    "/markets",
                    "/public/markets",
                    "/v1/markets",
                    "/api/public/v1/markets",
                    "/exchange/public/v1/markets",
                    "/api/exchange/public/v1/markets",
                ),
            )
            markets = result.get("data") or result.get("result") or []

            for market in markets:
                symbol = str(market.get("symbol") or market.get("name") or "").upper()
                if not symbol:
                    continue
                normalized = symbol.replace("/USDC", "").replace("-PERP", "")
                if normalized not in {"BTC", "ETH"}:
                    continue

                tick_size = self._extract_float(market, ("tick_size", "tickSize", "priceIncrement"), 0.1)
                lot_size = self._extract_float(market, ("lot_size", "lotSize", "sizeIncrement", "quantityIncrement"), 0.001)
                min_notional = self._extract_float(market, ("min_notional", "minNotional", "minOrderValue"), 10.0)
                leverage = int(self._extract_float(market, ("max_leverage", "maxLeverage"), 20))

                tick_dec = Decimal(str(round(tick_size, 12))) if tick_size > 0 else Decimal("0.000001")
                lot_dec = Decimal(str(lot_size)) if lot_size > 0 else Decimal("0.001")

                self._market_info[normalized] = _MarketPrecision(
                    tick_size=float(tick_dec),
                    lot_size=float(lot_dec),
                    min_notional=float(min_notional),
                    max_leverage=leverage,
                    tick_size_dec=tick_dec,
                    lot_size_dec=lot_dec,
                )

            if not self._market_info:
                raise ValueError("Failed to load BTC/ETH market info")
        except Exception as exc:  # pragma: no cover - defensive branch
            logger.warning("Failed to load market info from Extended API: %s", exc)
            if not self.allow_fallback:
                raise RuntimeError("Failed to load market info from Extended API") from exc

            fallback_specs = {
                "BTC": _MarketPrecision(
                    tick_size=0.1,
                    lot_size=0.001,
                    min_notional=10.0,
                    max_leverage=20,
                    tick_size_dec=Decimal("0.1"),
                    lot_size_dec=Decimal("0.001"),
                ),
                "ETH": _MarketPrecision(
                    tick_size=0.01,
                    lot_size=0.01,
                    min_notional=10.0,
                    max_leverage=20,
                    tick_size_dec=Decimal("0.01"),
                    lot_size_dec=Decimal("0.01"),
                ),
            }
            self._market_info.update(fallback_specs)

    @staticmethod
    def _extract_float(data: Dict[str, Any], keys: Tuple[str, ...], default: float) -> float:
        for key in keys:
            if key in data and data[key] is not None:
                try:
                    return float(data[key])
                except (TypeError, ValueError):
                    continue
        return float(default)

    # ------------------------------------------------------------------
    # Public helpers
    # ------------------------------------------------------------------
    @staticmethod
    def _format_symbol(symbol: str) -> str:
        symbol = symbol.upper()
        if symbol.endswith("-PERP"):
            return symbol
        return f"{symbol}-PERP"

    def _market_defaults(self) -> _MarketPrecision:
        return _MarketPrecision(
            tick_size=0.1,
            lot_size=0.001,
            min_notional=10.0,
            max_leverage=20,
            tick_size_dec=Decimal("0.1"),
            lot_size_dec=Decimal("0.001"),
        )

    def get_tick_size(self, symbol: str) -> float:
        return self._market_info.get(symbol, self._market_defaults()).tick_size

    def get_lot_size(self, symbol: str) -> float:
        return self._market_info.get(symbol, self._market_defaults()).lot_size

    def get_min_notional(self, symbol: str) -> float:
        return self._market_info.get(symbol, self._market_defaults()).min_notional

    def get_max_leverage(self, symbol: str) -> int:
        return self._market_info.get(symbol, self._market_defaults()).max_leverage

    def round_price(self, price: float, symbol: str, side: str = "bid") -> float:
        market = self._market_info.get(symbol)
        if not market:
            tick = self.get_tick_size(symbol)
            return round(price / tick) * tick

        tick_size_dec = market.tick_size_dec
        price_dec = Decimal(str(price))
        rounding_mode = ROUND_DOWN if side == "bid" else ROUND_UP
        try:
            rounded = price_dec.quantize(tick_size_dec, rounding=rounding_mode)
            return float(rounded)
        except Exception:  # pragma: no cover - fallback path
            tick = float(tick_size_dec)
            return round(price / tick) * tick

    def round_quantity(self, qty: float, symbol: str) -> float:
        market = self._market_info.get(symbol)
        if not market:
            lot = self.get_lot_size(symbol)
            return round(qty / lot) * lot

        lot_size_dec = market.lot_size_dec
        qty_dec = Decimal(str(qty))
        try:
            lots = (qty_dec / lot_size_dec).quantize(Decimal("1"), rounding=ROUND_DOWN)
            rounded = (lots * lot_size_dec).normalize()
            return float(rounded)
        except Exception:  # pragma: no cover - fallback path
            lot = float(lot_size_dec)
            return round(qty / lot) * lot

    # ------------------------------------------------------------------
    # Account data
    # ------------------------------------------------------------------
    def get_equity(self) -> float:
        try:
            payload = self._request(
                "GET",
                "/private/v1/account-summary",
                params={"accountId": self.account_id},
                private=True,
            )
            data = payload.get("data") or payload
            if isinstance(data, dict):
                balance = float(data.get("equity") or data.get("totalValue") or 0.0)
                if balance:
                    return balance
                cash = float(data.get("cashBalance") or data.get("balance") or 0.0)
                unrealized = float(data.get("unrealizedPnl") or data.get("unrealizedPnL") or 0.0)
                return cash + unrealized
            raise ValueError("Unexpected account payload")
        except Exception as exc:  # pragma: no cover - defensive branch
            logger.warning("Failed to get equity from Extended API: %s", exc)
            if self.allow_fallback:
                return 10000.0
            raise RuntimeError("Failed to get equity from Extended API") from exc

    # ------------------------------------------------------------------
    # Market data
    # ------------------------------------------------------------------
    def get_mark_price(self, symbol: str) -> float:
        formatted = self._format_symbol(symbol)
        try:
<<<<<<< HEAD
            payload = self._request_with_path_variants(
=======
            payload = self._request_with_path_fallbacks(
>>>>>>> 7173680c
                "GET",
                "/public/v1/mark-price",
                params={"symbol": formatted},
                path_options=(
                    "/public/mark-price",
                    "/mark-price",
                    "/public/v1/markPrice",
                    "/markPrice",
                    "/api/public/v1/mark-price",
                ),
            )
            data = payload.get("data") or payload
            if isinstance(data, dict):
                price_fields = ("mark", "markPrice", "price")
                for field in price_fields:
                    if field in data and data[field] is not None:
                        price = float(data[field])
                        if price > 0:
                            return price
            if isinstance(data, list):
                for entry in data:
                    if entry.get("symbol") == formatted:
                        price = float(entry.get("mark") or entry.get("markPrice") or entry.get("price") or 0)
                        if price > 0:
                            return price
            raise ValueError("Mark price unavailable")
        except Exception as exc:  # pragma: no cover - defensive branch
            logger.warning("Failed HTTP mark price for %s: %s", symbol, exc)
            if not self.allow_fallback:
                raise RuntimeError(f"Failed to get mark price for {symbol}") from exc
            if symbol == "BTC":
                return 60000.0
            if symbol == "ETH":
                return 3000.0
            return 0.0

    # ------------------------------------------------------------------
    # Position data
    # ------------------------------------------------------------------
    def get_position(self, symbol: str) -> Dict[str, Any]:
        formatted = self._format_symbol(symbol)
        try:
            payload = self._request(
                "GET",
                "/private/v1/positions",
                params={"accountId": self.account_id, "symbol": formatted},
                private=True,
            )
            positions = payload.get("data") or payload.get("result") or []
            if isinstance(positions, dict):
                positions = [positions]

            for pos in positions:
                pos_symbol = str(pos.get("symbol") or "").upper()
                if pos_symbol != formatted:
                    continue

                qty = float(pos.get("size") or pos.get("amount") or 0.0)
                side = str(pos.get("side") or pos.get("positionSide") or "").lower()
                if side in {"sell", "short"}:
                    qty = -abs(qty)
                else:
                    qty = abs(qty)

                entry_price = float(pos.get("entryPrice") or pos.get("entry_price") or pos.get("avgPrice") or 0.0)
                mark_price = float(pos.get("markPrice") or pos.get("mark") or 0.0) or self.get_mark_price(symbol)
                unrealized = float(pos.get("unrealizedPnl") or pos.get("unrealized_pnl") or 0.0)
                if not unrealized and entry_price:
                    unrealized = (mark_price - entry_price) * qty

                opened_at = self._parse_position_timestamp(pos)
                return {
                    "qty": qty,
                    "entry_price": entry_price,
                    "unrealized_pnl": unrealized,
                    "notional": abs(qty * entry_price),
                    "opened_at": opened_at,
                }

            return {
                "qty": 0.0,
                "entry_price": 0.0,
                "unrealized_pnl": 0.0,
                "notional": 0.0,
                "opened_at": None,
            }
        except Exception as exc:  # pragma: no cover - defensive branch
            logger.warning("Failed to get position for %s: %s", symbol, exc)
            if not self.allow_fallback:
                raise RuntimeError(f"Failed to get position for {symbol}") from exc
            return {
                "qty": 0.0,
                "entry_price": 0.0,
                "unrealized_pnl": 0.0,
                "notional": 0.0,
                "opened_at": None,
            }

    @staticmethod
    def _parse_position_timestamp(pos: Dict[str, Any]) -> Optional[float]:
        timestamp_fields = (
            "opened_at",
            "open_time",
            "created_at",
            "updated_at",
            "timestamp",
            "createdAt",
            "updatedAt",
        )

        for field in timestamp_fields:
            if field not in pos:
                continue
            raw = pos.get(field)
            if raw is None:
                continue

            if isinstance(raw, (int, float)):
                value = float(raw)
                if value > 1e12:
                    return value / 1000.0
                if value > 1e10:
                    return value / 1e6
                return value

            if isinstance(raw, str):
                cleaned = raw.strip()
                if not cleaned:
                    continue
                try:
                    if cleaned.endswith("Z"):
                        cleaned = cleaned[:-1] + "+00:00"
                    dt = datetime.fromisoformat(cleaned)
                    return dt.timestamp()
                except Exception:
                    try:
                        value = float(cleaned)
                        if value > 1e12:
                            return value / 1000.0
                        if value > 1e10:
                            return value / 1e6
                        return value
                    except Exception:
                        continue
        return None

    # ------------------------------------------------------------------
    # Order management
    # ------------------------------------------------------------------
    def place_limit_order(
        self,
        symbol: str,
        side: str,
        quantity: float,
        price: float,
        reduce_only: bool = False,
        post_only: bool = True,
    ) -> str:
        formatted = self._format_symbol(symbol)

        market = self._market_info.get(symbol)
        if market:
            rounding_mode = ROUND_DOWN if side.lower() in {"bid", "buy"} else ROUND_UP
            price_dec = Decimal(str(price)).quantize(market.tick_size_dec, rounding=rounding_mode)
            qty_dec = (Decimal(str(quantity)) / market.lot_size_dec).quantize(Decimal("1"), rounding=ROUND_DOWN)
            amount_dec = qty_dec * market.lot_size_dec
            price_str = str(price_dec.normalize())
            amount_str = str(amount_dec.normalize())
        else:
            price_str = str(self.round_price(price, symbol, side="bid" if side.lower() in {"bid", "buy"} else "ask"))
            amount_str = str(self.round_quantity(quantity, symbol))

        client_order_id = str(uuid.uuid4())
        tif = "POST_ONLY" if post_only else "GTC"
        payload = {
            "accountId": self.account_id,
            "symbol": formatted,
            "side": "BUY" if side.lower() in {"bid", "buy"} else "SELL",
            "type": "LIMIT",
            "price": price_str,
            "size": amount_str,
            "timeInForce": tif,
            "reduceOnly": reduce_only,
            "clientOrderId": client_order_id,
        }

        try:
            response = self._request("POST", "/private/v1/orders", json_body=payload, private=True)
            data = response.get("data") or response
            order_id = data.get("orderId") or data.get("order_id")
            if not order_id:
                raise ValueError(f"Unexpected response: {response}")
            return str(order_id)
        except Exception as exc:
            raise RuntimeError(f"Failed to place limit order: {exc}")

    def cancel_order(self, symbol: str, order_id: str) -> bool:
        formatted = self._format_symbol(symbol)
        payload = {"accountId": self.account_id, "symbol": formatted, "orderId": order_id}
        try:
            self._request("POST", "/private/v1/orders/cancel", json_body=payload, private=True)
            return True
        except Exception as exc:  # pragma: no cover - defensive branch
            logger.warning("Failed to cancel order %s: %s", order_id, exc)
            if not self.allow_fallback:
                raise RuntimeError(f"Failed to cancel order {order_id}") from exc
            return False

    def place_market_order(
        self,
        symbol: str,
        side: str,
        quantity: float,
        reduce_only: bool = False,
    ) -> str:
        formatted = self._format_symbol(symbol)
        rounded_quantity = self.round_quantity(quantity, symbol)
        client_order_id = str(uuid.uuid4())

        payload = {
            "accountId": self.account_id,
            "symbol": formatted,
            "side": "BUY" if side.lower() == "buy" else "SELL",
            "type": "MARKET",
            "size": str(rounded_quantity),
            "reduceOnly": reduce_only,
            "clientOrderId": client_order_id,
            "slippageBps": self.slippage_bps,
        }

        try:
            response = self._request("POST", "/private/v1/orders", json_body=payload, private=True)
            data = response.get("data") or response
            order_id = data.get("orderId") or data.get("order_id")
            if not order_id:
                raise ValueError(f"Unexpected response: {response}")
            return str(order_id)
        except Exception as exc:
            raise RuntimeError(f"Failed to place market order: {exc}")

    def wait_fills_or_cancel(self, symbol: str, order_id: str, ttl_ms: int = 2500) -> None:
        time.sleep(ttl_ms / 1000.0)
        self.cancel_order(symbol, order_id)

    def cancel_all_orders(self, symbol: Optional[str] = None) -> None:
        payload: Dict[str, Any] = {"accountId": self.account_id}
        if symbol:
            payload["symbol"] = self._format_symbol(symbol)
        try:
            self._request("POST", "/private/v1/orders/cancel-all", json_body=payload, private=True)
        except Exception as exc:  # pragma: no cover - defensive branch
            logger.warning("Failed to cancel all orders: %s", exc)
            if not self.allow_fallback:
                raise RuntimeError("Failed to cancel all orders") from exc
<|MERGE_RESOLUTION|>--- conflicted
+++ resolved
@@ -142,68 +142,6 @@
         if last_exc:
             raise last_exc
         raise RuntimeError("Extended API request failed without exception")
-<<<<<<< HEAD
-
-    def _request_with_path_variants(
-        self,
-        method: str,
-        primary_path: str,
-        *,
-        path_options: Optional[Tuple[str, ...]] = None,
-        params: Optional[Dict[str, Any]] = None,
-        json_body: Optional[Dict[str, Any]] = None,
-        private: bool = False,
-        timeout: int = 10,
-    ) -> Dict[str, Any]:
-        """Call :meth:`_request` trying alternative path fragments on 404/405."""
-
-        seen = set()
-        ordered: List[str] = []
-        candidates = [primary_path, *(path_options or ())]
-        for path in candidates:
-            if not path:
-                continue
-            normalized = path if path.startswith("/") else f"/{path}"
-            if normalized in seen:
-                continue
-            seen.add(normalized)
-            ordered.append(normalized)
-
-        if not ordered:
-            ordered = [primary_path]
-
-        last_exc: Optional[Exception] = None
-        for idx, path in enumerate(ordered):
-            try:
-                result = self._request(
-                    method,
-                    path,
-                    params=params,
-                    json_body=json_body,
-                    private=private,
-                    timeout=timeout,
-                )
-                if idx and logger.isEnabledFor(logging.INFO):
-                    logger.info("Extended API path fallback succeeded with %s", path)
-                return result
-            except HTTPError as exc:
-                last_exc = exc
-                status = exc.response.status_code if exc.response is not None else None
-                if status not in {404, 405}:
-                    raise
-            except RequestException as exc:  # pragma: no cover - network failure path
-                last_exc = exc
-                continue
-
-        if last_exc:
-            raise last_exc
-        raise RuntimeError("Extended API request failed without exception")
-
-    # Backwards compatibility alias for older attribute name used by callers.
-    def _request_with_path_fallbacks(self, *args: Any, **kwargs: Any) -> Dict[str, Any]:
-        return self._request_with_path_variants(*args, **kwargs)
-=======
->>>>>>> 7173680c
 
     # ------------------------------------------------------------------
     # Market metadata
@@ -212,11 +150,7 @@
         """Load market information for BTC-PERP and ETH-PERP."""
 
         try:
-<<<<<<< HEAD
-            result = self._request_with_path_variants(
-=======
             result = self._request_with_path_fallbacks(
->>>>>>> 7173680c
                 "GET",
                 "/public/v1/markets",
                 path_options=(
@@ -388,11 +322,7 @@
     def get_mark_price(self, symbol: str) -> float:
         formatted = self._format_symbol(symbol)
         try:
-<<<<<<< HEAD
-            payload = self._request_with_path_variants(
-=======
             payload = self._request_with_path_fallbacks(
->>>>>>> 7173680c
                 "GET",
                 "/public/v1/mark-price",
                 params={"symbol": formatted},
