"""Extended Exchange client wrapper for hedge bot.

Handles all exchange interactions: positions, orders, market data.
"""
from __future__ import annotations

import hashlib
import hmac
import json
import logging
import time
import uuid
from dataclasses import dataclass
from datetime import datetime
from decimal import Decimal, ROUND_DOWN, ROUND_UP
from typing import Any, Dict, Optional, Tuple
from urllib.parse import urlencode

import requests
from requests import HTTPError, RequestException

from extended_endpoints import get_rest_base_urls, join_url

logger = logging.getLogger(__name__)

@dataclass
class _MarketPrecision:
    """Precision configuration for a market."""

    tick_size: float
    lot_size: float
    min_notional: float
    max_leverage: int
    tick_size_dec: Decimal
    lot_size_dec: Decimal


class ExtendedClient:
    """Simplified Extended exchange client for hedge bot operations."""

    def __init__(
        self,
        account_id: str,
        api_key: str,
        api_secret: str,
        slippage_bps: int = 50,
        allow_fallback: bool = True,
    ) -> None:
        self.account_id = account_id
        self.api_key = api_key
        self.api_secret = api_secret.encode()
        self.slippage_bps = slippage_bps
        self.allow_fallback = allow_fallback
        self.session = requests.Session()
        self.session.headers.update({"X-EXT-APIKEY": api_key})

        self._rest_base_urls = get_rest_base_urls()
        if not self._rest_base_urls:
            raise RuntimeError("No REST base URLs configured for Extended API")

        self._market_info: Dict[str, _MarketPrecision] = {}
        self._load_market_info()

    # ------------------------------------------------------------------
    # HTTP utilities
    # ------------------------------------------------------------------
    def _sign(
        self,
        method: str,
        path: str,
        params: Optional[Dict[str, Any]],
        body: Optional[Dict[str, Any]],
    ) -> Tuple[str, str]:
        """Create authentication headers as defined by Extended API."""

        timestamp = str(int(time.time() * 1000))
        canonical_query = ""
        if params:
            canonical_query = urlencode(sorted((k, v) for k, v in params.items() if v is not None))
        payload = ""
        if body:
            payload = json.dumps(body, separators=(",", ":"), sort_keys=True)

        message = f"{timestamp}{method.upper()}{path}{canonical_query}{payload}".encode()
        signature = hmac.new(self.api_secret, message, hashlib.sha256).hexdigest()
        return timestamp, signature

    def _request(
        self,
        method: str,
        path: str,
        *,
        params: Optional[Dict[str, Any]] = None,
        json_body: Optional[Dict[str, Any]] = None,
        private: bool = False,
        timeout: int = 10,
    ) -> Dict[str, Any]:
        """Perform an HTTP request to the Extended API."""

        headers: Dict[str, str] = {}
        if private:
            timestamp, signature = self._sign(method, path, params, json_body)
            headers.update(
                {
                    "X-EXT-APIKEY": self.api_key,
                    "X-EXT-TIMESTAMP": timestamp,
                    "X-EXT-SIGNATURE": signature,
                    "Content-Type": "application/json",
                }
            )

        last_exc: Optional[Exception] = None
        for base_url in self._rest_base_urls:
            url = join_url(base_url, path)
            try:
                response = self.session.request(
                    method,
                    url,
                    params=params,
                    json=json_body,
                    headers=headers,
                    timeout=timeout,
                )
                response.raise_for_status()
                payload = response.json()
                if isinstance(payload, dict) and payload.get("success") is False:
                    raise ValueError(payload.get("error", "Unknown API error"))
                # Promote the successful base to the front for future requests.
                if base_url != self._rest_base_urls[0]:
                    self._rest_base_urls.remove(base_url)
                    self._rest_base_urls.insert(0, base_url)
                return payload
            except HTTPError as exc:
                last_exc = exc
                status = exc.response.status_code if exc.response is not None else None
                if status not in {404, 405}:
                    raise
            except RequestException as exc:  # pragma: no cover - network failure path
                last_exc = exc
                continue

        if last_exc:
            raise last_exc
        raise RuntimeError("Extended API request failed without exception")
<<<<<<< HEAD

    def _request_with_path_fallbacks(
        self,
        method: str,
        primary_path: str,
        *,
        path_options: Optional[Tuple[str, ...]] = None,
        params: Optional[Dict[str, Any]] = None,
        json_body: Optional[Dict[str, Any]] = None,
        private: bool = False,
        timeout: int = 10,
    ) -> Dict[str, Any]:
        """Call :meth:`_request` trying alternative path fragments on 404/405."""

        candidates: Tuple[str, ...]
        if path_options:
            seen = set()
            ordered = []
            for path in (primary_path, *path_options):
                if not path:
                    continue
                normalized = path if path.startswith("/") else f"/{path}"
                if normalized in seen:
                    continue
                seen.add(normalized)
                ordered.append(normalized)
            candidates = tuple(ordered)
        else:
            candidates = (primary_path,)

        last_exc: Optional[Exception] = None
        for idx, path in enumerate(candidates):
            try:
                result = self._request(
                    method,
                    path,
                    params=params,
                    json_body=json_body,
                    private=private,
                    timeout=timeout,
                )
                if idx and logger.isEnabledFor(logging.INFO):
                    logger.info("Extended API path fallback succeeded with %s", path)
                return result
            except HTTPError as exc:
                last_exc = exc
                status = exc.response.status_code if exc.response is not None else None
                if status not in {404, 405}:
                    raise
            except RequestException as exc:  # pragma: no cover - network failure path
                last_exc = exc
                continue

        if last_exc:
            raise last_exc
        raise RuntimeError("Extended API request failed without exception")
=======
>>>>>>> e3b95480

    # ------------------------------------------------------------------
    # Market metadata
    # ------------------------------------------------------------------
    def _load_market_info(self) -> None:
        """Load market information for BTC-PERP and ETH-PERP."""

        try:
            result = self._request_with_path_fallbacks(
                "GET",
                "/public/v1/markets",
                path_options=(
                    "/markets",
                    "/public/markets",
                    "/v1/markets",
                    "/api/public/v1/markets",
                    "/exchange/public/v1/markets",
                    "/api/exchange/public/v1/markets",
                ),
            )
            markets = result.get("data") or result.get("result") or []

            for market in markets:
                symbol = str(market.get("symbol") or market.get("name") or "").upper()
                if not symbol:
                    continue
                normalized = symbol.replace("/USDC", "").replace("-PERP", "")
                if normalized not in {"BTC", "ETH"}:
                    continue

                tick_size = self._extract_float(market, ("tick_size", "tickSize", "priceIncrement"), 0.1)
                lot_size = self._extract_float(market, ("lot_size", "lotSize", "sizeIncrement", "quantityIncrement"), 0.001)
                min_notional = self._extract_float(market, ("min_notional", "minNotional", "minOrderValue"), 10.0)
                leverage = int(self._extract_float(market, ("max_leverage", "maxLeverage"), 20))

                tick_dec = Decimal(str(round(tick_size, 12))) if tick_size > 0 else Decimal("0.000001")
                lot_dec = Decimal(str(lot_size)) if lot_size > 0 else Decimal("0.001")

                self._market_info[normalized] = _MarketPrecision(
                    tick_size=float(tick_dec),
                    lot_size=float(lot_dec),
                    min_notional=float(min_notional),
                    max_leverage=leverage,
                    tick_size_dec=tick_dec,
                    lot_size_dec=lot_dec,
                )

            if not self._market_info:
                raise ValueError("Failed to load BTC/ETH market info")
        except Exception as exc:  # pragma: no cover - defensive branch
            logger.warning("Failed to load market info from Extended API: %s", exc)
            if not self.allow_fallback:
                raise RuntimeError("Failed to load market info from Extended API") from exc

            fallback_specs = {
                "BTC": _MarketPrecision(
                    tick_size=0.1,
                    lot_size=0.001,
                    min_notional=10.0,
                    max_leverage=20,
                    tick_size_dec=Decimal("0.1"),
                    lot_size_dec=Decimal("0.001"),
                ),
                "ETH": _MarketPrecision(
                    tick_size=0.01,
                    lot_size=0.01,
                    min_notional=10.0,
                    max_leverage=20,
                    tick_size_dec=Decimal("0.01"),
                    lot_size_dec=Decimal("0.01"),
                ),
            }
            self._market_info.update(fallback_specs)

    @staticmethod
    def _extract_float(data: Dict[str, Any], keys: Tuple[str, ...], default: float) -> float:
        for key in keys:
            if key in data and data[key] is not None:
                try:
                    return float(data[key])
                except (TypeError, ValueError):
                    continue
        return float(default)

    # ------------------------------------------------------------------
    # Public helpers
    # ------------------------------------------------------------------
    @staticmethod
    def _format_symbol(symbol: str) -> str:
        symbol = symbol.upper()
        if symbol.endswith("-PERP"):
            return symbol
        return f"{symbol}-PERP"

    def _market_defaults(self) -> _MarketPrecision:
        return _MarketPrecision(
            tick_size=0.1,
            lot_size=0.001,
            min_notional=10.0,
            max_leverage=20,
            tick_size_dec=Decimal("0.1"),
            lot_size_dec=Decimal("0.001"),
        )

    def get_tick_size(self, symbol: str) -> float:
        return self._market_info.get(symbol, self._market_defaults()).tick_size

    def get_lot_size(self, symbol: str) -> float:
        return self._market_info.get(symbol, self._market_defaults()).lot_size

    def get_min_notional(self, symbol: str) -> float:
        return self._market_info.get(symbol, self._market_defaults()).min_notional

    def get_max_leverage(self, symbol: str) -> int:
        return self._market_info.get(symbol, self._market_defaults()).max_leverage

    def round_price(self, price: float, symbol: str, side: str = "bid") -> float:
        market = self._market_info.get(symbol)
        if not market:
            tick = self.get_tick_size(symbol)
            return round(price / tick) * tick

        tick_size_dec = market.tick_size_dec
        price_dec = Decimal(str(price))
        rounding_mode = ROUND_DOWN if side == "bid" else ROUND_UP
        try:
            rounded = price_dec.quantize(tick_size_dec, rounding=rounding_mode)
            return float(rounded)
        except Exception:  # pragma: no cover - fallback path
            tick = float(tick_size_dec)
            return round(price / tick) * tick

    def round_quantity(self, qty: float, symbol: str) -> float:
        market = self._market_info.get(symbol)
        if not market:
            lot = self.get_lot_size(symbol)
            return round(qty / lot) * lot

        lot_size_dec = market.lot_size_dec
        qty_dec = Decimal(str(qty))
        try:
            lots = (qty_dec / lot_size_dec).quantize(Decimal("1"), rounding=ROUND_DOWN)
            rounded = (lots * lot_size_dec).normalize()
            return float(rounded)
        except Exception:  # pragma: no cover - fallback path
            lot = float(lot_size_dec)
            return round(qty / lot) * lot

    # ------------------------------------------------------------------
    # Account data
    # ------------------------------------------------------------------
    def get_equity(self) -> float:
        try:
            payload = self._request(
                "GET",
                "/private/v1/account-summary",
                params={"accountId": self.account_id},
                private=True,
            )
            data = payload.get("data") or payload
            if isinstance(data, dict):
                balance = float(data.get("equity") or data.get("totalValue") or 0.0)
                if balance:
                    return balance
                cash = float(data.get("cashBalance") or data.get("balance") or 0.0)
                unrealized = float(data.get("unrealizedPnl") or data.get("unrealizedPnL") or 0.0)
                return cash + unrealized
            raise ValueError("Unexpected account payload")
        except Exception as exc:  # pragma: no cover - defensive branch
            logger.warning("Failed to get equity from Extended API: %s", exc)
            if self.allow_fallback:
                return 10000.0
            raise RuntimeError("Failed to get equity from Extended API") from exc

    # ------------------------------------------------------------------
    # Market data
    # ------------------------------------------------------------------
    def get_mark_price(self, symbol: str) -> float:
        formatted = self._format_symbol(symbol)
        try:
            payload = self._request_with_path_fallbacks(
                "GET",
                "/public/v1/mark-price",
                params={"symbol": formatted},
                path_options=(
                    "/public/mark-price",
                    "/mark-price",
                    "/public/v1/markPrice",
                    "/markPrice",
                    "/api/public/v1/mark-price",
                ),
            )
            data = payload.get("data") or payload
            if isinstance(data, dict):
                price_fields = ("mark", "markPrice", "price")
                for field in price_fields:
                    if field in data and data[field] is not None:
                        price = float(data[field])
                        if price > 0:
                            return price
            if isinstance(data, list):
                for entry in data:
                    if entry.get("symbol") == formatted:
                        price = float(entry.get("mark") or entry.get("markPrice") or entry.get("price") or 0)
                        if price > 0:
                            return price
            raise ValueError("Mark price unavailable")
        except Exception as exc:  # pragma: no cover - defensive branch
            logger.warning("Failed HTTP mark price for %s: %s", symbol, exc)
            if not self.allow_fallback:
                raise RuntimeError(f"Failed to get mark price for {symbol}") from exc
            if symbol == "BTC":
                return 60000.0
            if symbol == "ETH":
                return 3000.0
            return 0.0

    # ------------------------------------------------------------------
    # Position data
    # ------------------------------------------------------------------
    def get_position(self, symbol: str) -> Dict[str, Any]:
        formatted = self._format_symbol(symbol)
        try:
            payload = self._request(
                "GET",
                "/private/v1/positions",
                params={"accountId": self.account_id, "symbol": formatted},
                private=True,
            )
            positions = payload.get("data") or payload.get("result") or []
            if isinstance(positions, dict):
                positions = [positions]

            for pos in positions:
                pos_symbol = str(pos.get("symbol") or "").upper()
                if pos_symbol != formatted:
                    continue

                qty = float(pos.get("size") or pos.get("amount") or 0.0)
                side = str(pos.get("side") or pos.get("positionSide") or "").lower()
                if side in {"sell", "short"}:
                    qty = -abs(qty)
                else:
                    qty = abs(qty)

                entry_price = float(pos.get("entryPrice") or pos.get("entry_price") or pos.get("avgPrice") or 0.0)
                mark_price = float(pos.get("markPrice") or pos.get("mark") or 0.0) or self.get_mark_price(symbol)
                unrealized = float(pos.get("unrealizedPnl") or pos.get("unrealized_pnl") or 0.0)
                if not unrealized and entry_price:
                    unrealized = (mark_price - entry_price) * qty

                opened_at = self._parse_position_timestamp(pos)
                return {
                    "qty": qty,
                    "entry_price": entry_price,
                    "unrealized_pnl": unrealized,
                    "notional": abs(qty * entry_price),
                    "opened_at": opened_at,
                }

            return {
                "qty": 0.0,
                "entry_price": 0.0,
                "unrealized_pnl": 0.0,
                "notional": 0.0,
                "opened_at": None,
            }
        except Exception as exc:  # pragma: no cover - defensive branch
            logger.warning("Failed to get position for %s: %s", symbol, exc)
            if not self.allow_fallback:
                raise RuntimeError(f"Failed to get position for {symbol}") from exc
            return {
                "qty": 0.0,
                "entry_price": 0.0,
                "unrealized_pnl": 0.0,
                "notional": 0.0,
                "opened_at": None,
            }

    @staticmethod
    def _parse_position_timestamp(pos: Dict[str, Any]) -> Optional[float]:
        timestamp_fields = (
            "opened_at",
            "open_time",
            "created_at",
            "updated_at",
            "timestamp",
            "createdAt",
            "updatedAt",
        )

        for field in timestamp_fields:
            if field not in pos:
                continue
            raw = pos.get(field)
            if raw is None:
                continue

            if isinstance(raw, (int, float)):
                value = float(raw)
                if value > 1e12:
                    return value / 1000.0
                if value > 1e10:
                    return value / 1e6
                return value

            if isinstance(raw, str):
                cleaned = raw.strip()
                if not cleaned:
                    continue
                try:
                    if cleaned.endswith("Z"):
                        cleaned = cleaned[:-1] + "+00:00"
                    dt = datetime.fromisoformat(cleaned)
                    return dt.timestamp()
                except Exception:
                    try:
                        value = float(cleaned)
                        if value > 1e12:
                            return value / 1000.0
                        if value > 1e10:
                            return value / 1e6
                        return value
                    except Exception:
                        continue
        return None

    # ------------------------------------------------------------------
    # Order management
    # ------------------------------------------------------------------
    def place_limit_order(
        self,
        symbol: str,
        side: str,
        quantity: float,
        price: float,
        reduce_only: bool = False,
        post_only: bool = True,
    ) -> str:
        formatted = self._format_symbol(symbol)

        market = self._market_info.get(symbol)
        if market:
            rounding_mode = ROUND_DOWN if side.lower() in {"bid", "buy"} else ROUND_UP
            price_dec = Decimal(str(price)).quantize(market.tick_size_dec, rounding=rounding_mode)
            qty_dec = (Decimal(str(quantity)) / market.lot_size_dec).quantize(Decimal("1"), rounding=ROUND_DOWN)
            amount_dec = qty_dec * market.lot_size_dec
            price_str = str(price_dec.normalize())
            amount_str = str(amount_dec.normalize())
        else:
            price_str = str(self.round_price(price, symbol, side="bid" if side.lower() in {"bid", "buy"} else "ask"))
            amount_str = str(self.round_quantity(quantity, symbol))

        client_order_id = str(uuid.uuid4())
        tif = "POST_ONLY" if post_only else "GTC"
        payload = {
            "accountId": self.account_id,
            "symbol": formatted,
            "side": "BUY" if side.lower() in {"bid", "buy"} else "SELL",
            "type": "LIMIT",
            "price": price_str,
            "size": amount_str,
            "timeInForce": tif,
            "reduceOnly": reduce_only,
            "clientOrderId": client_order_id,
        }

        try:
            response = self._request("POST", "/private/v1/orders", json_body=payload, private=True)
            data = response.get("data") or response
            order_id = data.get("orderId") or data.get("order_id")
            if not order_id:
                raise ValueError(f"Unexpected response: {response}")
            return str(order_id)
        except Exception as exc:
            raise RuntimeError(f"Failed to place limit order: {exc}")

    def cancel_order(self, symbol: str, order_id: str) -> bool:
        formatted = self._format_symbol(symbol)
        payload = {"accountId": self.account_id, "symbol": formatted, "orderId": order_id}
        try:
            self._request("POST", "/private/v1/orders/cancel", json_body=payload, private=True)
            return True
        except Exception as exc:  # pragma: no cover - defensive branch
            logger.warning("Failed to cancel order %s: %s", order_id, exc)
            if not self.allow_fallback:
                raise RuntimeError(f"Failed to cancel order {order_id}") from exc
            return False

    def place_market_order(
        self,
        symbol: str,
        side: str,
        quantity: float,
        reduce_only: bool = False,
    ) -> str:
        formatted = self._format_symbol(symbol)
        rounded_quantity = self.round_quantity(quantity, symbol)
        client_order_id = str(uuid.uuid4())

        payload = {
            "accountId": self.account_id,
            "symbol": formatted,
            "side": "BUY" if side.lower() == "buy" else "SELL",
            "type": "MARKET",
            "size": str(rounded_quantity),
            "reduceOnly": reduce_only,
            "clientOrderId": client_order_id,
            "slippageBps": self.slippage_bps,
        }

        try:
            response = self._request("POST", "/private/v1/orders", json_body=payload, private=True)
            data = response.get("data") or response
            order_id = data.get("orderId") or data.get("order_id")
            if not order_id:
                raise ValueError(f"Unexpected response: {response}")
            return str(order_id)
        except Exception as exc:
            raise RuntimeError(f"Failed to place market order: {exc}")

    def wait_fills_or_cancel(self, symbol: str, order_id: str, ttl_ms: int = 2500) -> None:
        time.sleep(ttl_ms / 1000.0)
        self.cancel_order(symbol, order_id)

    def cancel_all_orders(self, symbol: Optional[str] = None) -> None:
        payload: Dict[str, Any] = {"accountId": self.account_id}
        if symbol:
            payload["symbol"] = self._format_symbol(symbol)
        try:
            self._request("POST", "/private/v1/orders/cancel-all", json_body=payload, private=True)
        except Exception as exc:  # pragma: no cover - defensive branch
            logger.warning("Failed to cancel all orders: %s", exc)
            if not self.allow_fallback:
                raise RuntimeError("Failed to cancel all orders") from exc
<|MERGE_RESOLUTION|>--- conflicted
+++ resolved
@@ -142,65 +142,6 @@
         if last_exc:
             raise last_exc
         raise RuntimeError("Extended API request failed without exception")
-<<<<<<< HEAD
-
-    def _request_with_path_fallbacks(
-        self,
-        method: str,
-        primary_path: str,
-        *,
-        path_options: Optional[Tuple[str, ...]] = None,
-        params: Optional[Dict[str, Any]] = None,
-        json_body: Optional[Dict[str, Any]] = None,
-        private: bool = False,
-        timeout: int = 10,
-    ) -> Dict[str, Any]:
-        """Call :meth:`_request` trying alternative path fragments on 404/405."""
-
-        candidates: Tuple[str, ...]
-        if path_options:
-            seen = set()
-            ordered = []
-            for path in (primary_path, *path_options):
-                if not path:
-                    continue
-                normalized = path if path.startswith("/") else f"/{path}"
-                if normalized in seen:
-                    continue
-                seen.add(normalized)
-                ordered.append(normalized)
-            candidates = tuple(ordered)
-        else:
-            candidates = (primary_path,)
-
-        last_exc: Optional[Exception] = None
-        for idx, path in enumerate(candidates):
-            try:
-                result = self._request(
-                    method,
-                    path,
-                    params=params,
-                    json_body=json_body,
-                    private=private,
-                    timeout=timeout,
-                )
-                if idx and logger.isEnabledFor(logging.INFO):
-                    logger.info("Extended API path fallback succeeded with %s", path)
-                return result
-            except HTTPError as exc:
-                last_exc = exc
-                status = exc.response.status_code if exc.response is not None else None
-                if status not in {404, 405}:
-                    raise
-            except RequestException as exc:  # pragma: no cover - network failure path
-                last_exc = exc
-                continue
-
-        if last_exc:
-            raise last_exc
-        raise RuntimeError("Extended API request failed without exception")
-=======
->>>>>>> e3b95480
 
     # ------------------------------------------------------------------
     # Market metadata
