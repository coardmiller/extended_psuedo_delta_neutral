"""
Setup verification script for hedge bot.
Run this before starting the bot to verify configuration.

Usage:
    python test_setup.py
"""
import os
import sys
import json
from pathlib import Path
from dotenv import load_dotenv

<<<<<<< HEAD
from extended_endpoints import iter_candidate_urls

=======
>>>>>>> d75a5cc0

def test_config():
    """Test config.json exists and is valid."""
    print("1. Testing config.json...")

    config_path = Path(__file__).parent / "config.json"

    if not config_path.exists():
        print("   ❌ config.json not found")
        return False

    try:
        with open(config_path, 'r') as f:
            config = json.load(f)

        required_keys = ["capital_pct", "leverage", "refresh_hours", "stoploss_pct", "slippage_bps"]
        for key in required_keys:
            if key not in config:
                print(f"   ❌ Missing config key: {key}")
                return False

        print(f"   ✅ config.json valid")
        print(f"      - capital_pct: {config['capital_pct']}%")
        print(f"      - leverage: {config['leverage']}x")
        print(f"      - refresh_hours: {config['refresh_hours']}h")
        print(f"      - stoploss_pct: {config['stoploss_pct']}%")
        print(f"      - slippage_bps: {config['slippage_bps']} bps")

        return True

    except Exception as e:
        print(f"   ❌ Error reading config.json: {e}")
        return False


def test_env():
    """Test .env exists and has required variables."""
    print("\n2. Testing .env...")

    env_path = Path(__file__).resolve().parent / ".env"

    if not env_path.exists():
        print(f"   ❌ .env not found at {env_path}")
        return False

    load_dotenv(env_path)

    account_id = os.getenv("EXTENDED_ACCOUNT_ID")
    api_key = os.getenv("EXTENDED_API_KEY")
    api_secret = os.getenv("EXTENDED_API_SECRET")

    if not account_id:
        print("   ❌ EXTENDED_ACCOUNT_ID not set in .env")
        return False

    if not api_key:
        print("   ❌ EXTENDED_API_KEY not set in .env")
        return False

    if not api_secret:
        print("   ❌ EXTENDED_API_SECRET not set in .env")
        return False

    print("   ✅ .env valid")
    print(f"      - EXTENDED_ACCOUNT_ID: {account_id[:8]}...")
    print(f"      - EXTENDED_API_KEY: {api_key[:8]}...")
    print(f"      - EXTENDED_API_SECRET: {'*' * 10}")

    return True


def test_market_data():
    """Test fetching recent klines from Extended API."""
    print("\n3. Testing Extended market data (klines)...")

    try:
        from ewma_hedge_ratio import load_prices_from_api

        prices_btc, prices_eth, metadata = load_prices_from_api(
            window_hours=1,
            interval="5m"
        )

        sample_count = metadata.get("samples", len(prices_btc))
        start_ts = metadata.get("start_timestamp")
        end_ts = metadata.get("end_timestamp")

        print("   ✅ Kline data fetched successfully")
        print(f"      - Samples: {sample_count}")
        if start_ts and end_ts:
            print(f"      - Window: {start_ts} → {end_ts}")

        return True

    except Exception as exc:
        print(f"   ❌ Failed to fetch klines: {exc}")
        print("      Ensure API credentials are valid and network access is available.")
        return False


def test_dependencies():
    """Test required Python packages are installed."""
    print("\n4. Testing dependencies...")

    required = [
        "requests",
        "websockets",
        "python-dotenv",
        "solders",
        "pandas",
        "numpy"
    ]

    missing = []

    for package in required:
        try:
            # Map package names to import names
            import_name = package
            if package == "python-dotenv":
                import_name = "dotenv"

            __import__(import_name)
        except ImportError:
            missing.append(package)

    if missing:
        print(f"   ❌ Missing packages: {', '.join(missing)}")
        print(f"      Run: pip install {' '.join(missing)}")
        return False

    print("   ✅ All dependencies installed")
    return True


def test_connection():
    """Test connection to Extended API."""
    print("\n5. Testing Extended connection...")

    try:
        import requests

<<<<<<< HEAD
        candidate_urls = list(
            iter_candidate_urls(
                [
                    "public/v1/markets",
                    "public/markets",
                    "v1/public/markets",
                    "v1/markets",
                    "api/public/v1/markets",
                    "api/public/markets",
                    "api/v1/public/markets",
                    "api/v1/markets",
                    "exchange/public/v1/markets",
                    "exchange/public/markets",
                    "exchange/v1/public/markets",
                    "exchange/v1/markets",
                    "api/exchange/public/v1/markets",
                    "api/exchange/public/markets",
                    "api/exchange/v1/markets",
                    "exchange/api/public/v1/markets",
                    "exchange/api/public/markets",
                    "exchange/api/v1/markets",
                    "api/markets",
                    "exchange/markets",
                    "api/exchange/markets",
                    "exchange/api/markets",
                    "markets",
                ]
            )
        )
        if not candidate_urls:
            print("   ❌ No Extended API endpoints configured")
            return False

        payload = None
        errors = []
        for url in candidate_urls:
            try:
                response = requests.get(url, timeout=10)
                if response.status_code == 404:
                    errors.append(f"{url} -> 404")
                    continue
                response.raise_for_status()
                payload = response.json()
                break
            except Exception as exc:
                errors.append(f"{url} -> {exc}")
                continue

        if payload is None:
            print(f"   ❌ Connection failed: {'; '.join(errors)}")
            return False
=======
        rest_url = "https://api.extended.exchange/api"
        response = requests.get(f"{rest_url}/public/v1/markets", timeout=10)
        response.raise_for_status()

        payload = response.json()
>>>>>>> d75a5cc0
        markets = payload.get("data") or payload.get("result") or payload

        btc_found = False
        eth_found = False
        if isinstance(markets, list):
            btc_found = any("BTC" in str(m.get("symbol", "")).upper() for m in markets)
            eth_found = any("ETH" in str(m.get("symbol", "")).upper() for m in markets)

        if not btc_found or not eth_found:
            print("   ❌ BTC or ETH markets not found on exchange")
            return False

        print("   ✅ Extended API accessible")
        print(f"      - BTC markets detected: {btc_found}")
        print(f"      - ETH markets detected: {eth_found}")

        return True

    except Exception as e:
        print(f"   ❌ Connection failed: {e}")
        return False


def main():
    """Run all tests."""
    print("=" * 60)
    print("HEDGE BOT SETUP VERIFICATION")
    print("=" * 60)

    tests = [
        test_config,
        test_env,
        test_market_data,
        test_dependencies,
        test_connection
    ]

    results = []
    for test in tests:
        try:
            results.append(test())
        except Exception as e:
            print(f"   ❌ Test failed with exception: {e}")
            results.append(False)

    print("\n" + "=" * 60)
    print("SUMMARY")
    print("=" * 60)

    critical_passed = all(results[:2]) and results[3] and results[4]  # config, env, deps, connection
    warnings = not results[2]  # data_dir

    if critical_passed:
        print("✅ All critical tests passed")
        if warnings:
            print("⚠️  Some warnings (non-critical)")
        print("\nYou can now run: python main.py")
    else:
        print("❌ Some critical tests failed")
        print("\nPlease fix the issues above before running the bot")

    print("=" * 60)

    return 0 if critical_passed else 1


if __name__ == "__main__":
    sys.exit(main())<|MERGE_RESOLUTION|>--- conflicted
+++ resolved
@@ -11,11 +11,6 @@
 from pathlib import Path
 from dotenv import load_dotenv
 
-<<<<<<< HEAD
-from extended_endpoints import iter_candidate_urls
-
-=======
->>>>>>> d75a5cc0
 
 def test_config():
     """Test config.json exists and is valid."""
@@ -158,65 +153,11 @@
     try:
         import requests
 
-<<<<<<< HEAD
-        candidate_urls = list(
-            iter_candidate_urls(
-                [
-                    "public/v1/markets",
-                    "public/markets",
-                    "v1/public/markets",
-                    "v1/markets",
-                    "api/public/v1/markets",
-                    "api/public/markets",
-                    "api/v1/public/markets",
-                    "api/v1/markets",
-                    "exchange/public/v1/markets",
-                    "exchange/public/markets",
-                    "exchange/v1/public/markets",
-                    "exchange/v1/markets",
-                    "api/exchange/public/v1/markets",
-                    "api/exchange/public/markets",
-                    "api/exchange/v1/markets",
-                    "exchange/api/public/v1/markets",
-                    "exchange/api/public/markets",
-                    "exchange/api/v1/markets",
-                    "api/markets",
-                    "exchange/markets",
-                    "api/exchange/markets",
-                    "exchange/api/markets",
-                    "markets",
-                ]
-            )
-        )
-        if not candidate_urls:
-            print("   ❌ No Extended API endpoints configured")
-            return False
-
-        payload = None
-        errors = []
-        for url in candidate_urls:
-            try:
-                response = requests.get(url, timeout=10)
-                if response.status_code == 404:
-                    errors.append(f"{url} -> 404")
-                    continue
-                response.raise_for_status()
-                payload = response.json()
-                break
-            except Exception as exc:
-                errors.append(f"{url} -> {exc}")
-                continue
-
-        if payload is None:
-            print(f"   ❌ Connection failed: {'; '.join(errors)}")
-            return False
-=======
         rest_url = "https://api.extended.exchange/api"
         response = requests.get(f"{rest_url}/public/v1/markets", timeout=10)
         response.raise_for_status()
 
         payload = response.json()
->>>>>>> d75a5cc0
         markets = payload.get("data") or payload.get("result") or payload
 
         btc_found = False
