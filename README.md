--- conflicted
+++ resolved
@@ -50,12 +50,6 @@
     EXTENDED_API_KEY=YOUR_API_KEY
     EXTENDED_API_SECRET=YOUR_API_SECRET
     ```
-<<<<<<< HEAD
-
-- **Optional:** If your region requires a different API hostname you can set `EXTENDED_REST_BASE_URL` (or comma-separated `EXTENDED_REST_BASE_URLS`) in your `.env`. The bot will automatically try each base when making requests.
-- **Optional:** Provide Pacifica market data credentials if Extended does not expose historical klines in your environment. Set `PACIFICA_REST_BASE_URL` (or `PACIFICA_REST_BASE_URLS`) to override the default `https://api.pacifica.fi/api/v1` endpoint and populate `PACIFICA_API_KEY` if your account requires an API token. The bot will fetch hedge-ratio history from Pacifica only when Extended responds with empty/404 kline payloads.
-=======
->>>>>>> 1aa109c6
 
 2.  **Edit the `config.json` file** to configure the bot's parameters:
     - `capital_pct`: The percentage of your account equity to use for the strategy.
