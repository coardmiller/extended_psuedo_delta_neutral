--- conflicted
+++ resolved
@@ -50,11 +50,6 @@
     EXTENDED_API_KEY=YOUR_API_KEY
     EXTENDED_API_SECRET=YOUR_API_SECRET
     ```
-<<<<<<< HEAD
-
-- **Optional:** If your region requires a different API hostname you can set `EXTENDED_REST_BASE_URL` (or comma-separated `EXTENDED_REST_BASE_URLS`) in your `.env`. The bot will automatically try each base when making requests.
-=======
->>>>>>> e8ddb3d3
 
 2.  **Edit the `config.json` file** to configure the bot's parameters:
     - `capital_pct`: The percentage of your account equity to use for the strategy.
